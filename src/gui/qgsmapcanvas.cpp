--- conflicted
+++ resolved
@@ -191,22 +191,12 @@
            this, SLOT( getDatumTransformInfo( const QgsMapLayer*, const QString& , const QString& ) ) );
 
   mResizeTimer = new QTimer( this );
+  mResizeTimer->setSingleShot( true );
   connect( mResizeTimer, SIGNAL( timeout() ), this, SLOT( refresh() ) );
 
   // create map canvas item which will show the map
   mMap = new QgsMapCanvasMap( this );
   mScene->addItem( mMap );
-<<<<<<< HEAD
-=======
-  mScene->update(); // porting??
-
-  moveCanvasContents( true );
-
-  connect( mMapRenderer, SIGNAL( drawError( QgsMapLayer* ) ), this, SLOT( showError( QgsMapLayer* ) ) );
-  connect( mMapRenderer, SIGNAL( hasCrsTransformEnabledChanged( bool ) ), this, SLOT( crsTransformEnabled( bool ) ) );
-
-  crsTransformEnabled( hasCrsTransformEnabled() );
->>>>>>> 4e3738a2
 
   // project handling
   connect( QgsProject::instance(), SIGNAL( readProject( const QDomDocument & ) ),
@@ -438,11 +428,7 @@
   if ( mMapOverview )
   {
     // disconnect old map overview if exists
-<<<<<<< HEAD
     disconnect( this,       SIGNAL( hasCrsTransformEnabledChanged( bool ) ),
-=======
-    disconnect( mMapRenderer, SIGNAL( hasCrsTransformEnabledChanged( bool ) ),
->>>>>>> 4e3738a2
                 mMapOverview, SLOT( hasCrsTransformEnabled( bool ) ) );
     disconnect( this,       SIGNAL( destinationCrsChanged() ),
                 mMapOverview, SLOT( destinationSrsChanged() ) );
@@ -455,11 +441,7 @@
   if ( overview )
   {
     // connect to the map render to copy its projection settings
-<<<<<<< HEAD
     connect( this,       SIGNAL( hasCrsTransformEnabledChanged( bool ) ),
-=======
-    connect( mMapRenderer, SIGNAL( hasCrsTransformEnabledChanged( bool ) ),
->>>>>>> 4e3738a2
              overview,     SLOT( hasCrsTransformEnabled( bool ) ) );
     connect( this,       SIGNAL( destinationCrsChanged() ),
              overview,     SLOT( destinationSrsChanged() ) );
@@ -582,7 +564,6 @@
 
 void QgsMapCanvas::refresh()
 {
-<<<<<<< HEAD
   if ( !mSettings.hasValidSettings() )
   {
     qDebug("CANVAS refresh - invalid settings -> nothing to do");
@@ -609,10 +590,6 @@
   QTimer::singleShot( 1, this, SLOT(refreshMap()));
 
   /*
-=======
-  mResizeTimer->stop();
-
->>>>>>> 4e3738a2
   // we can't draw again if already drawing...
   if ( mDrawing )
     return;
@@ -1051,16 +1028,6 @@
 
 void QgsMapCanvas::keyPressEvent( QKeyEvent * e )
 {
-<<<<<<< HEAD
-  emit keyPressed( e );
-=======
-
-  if ( mDrawing )
-  {
-    e->ignore();
-  }
->>>>>>> 4e3738a2
-
   if ( mCanvasProperties->mouseButtonDown || mCanvasProperties->panSelectorDown )
   {
     emit keyPressed( e );
@@ -1278,33 +1245,10 @@
 
 void QgsMapCanvas::resizeEvent( QResizeEvent * e )
 {
-<<<<<<< HEAD
   QGraphicsView::resizeEvent(e);
+  mResizeTimer->start( 500 );
 
   QSize lastSize = size();
-=======
-  mNewSize = e->size();
-  mResizeTimer->start( 500 );
-}
-
-void QgsMapCanvas::paintEvent( QPaintEvent *e )
-{
-  if ( mNewSize.isValid() )
-  {
-    if ( mPainting || mDrawing || mResizeTimer->isActive() )
-    {
-      //cancel current render progress
-      if ( mMapRenderer )
-      {
-        QgsRenderContext* theRenderContext = mMapRenderer->rendererContext();
-        if ( theRenderContext )
-        {
-          theRenderContext->setRenderingStopped( true );
-        }
-      }
-      return;
-    }
->>>>>>> 4e3738a2
 
   mSettings.setOutputSize( lastSize );
   mMapRenderer->setOutputSize( lastSize, mSettings.outputDpi() );
@@ -1318,7 +1262,7 @@
 
   updateScale();
 
-  refresh();
+  //refresh();
 
   emit extentsChanged();
 }
@@ -1706,32 +1650,7 @@
   if ( !reset )
     pnt += mCanvasProperties->mouseLastXY - mCanvasProperties->rubberStartPoint;
 
-<<<<<<< HEAD
   setSceneRect( -pnt.x(), -pnt.y(), size().width(), size().height() );
-=======
-  mMap->setPanningOffset( pnt );
-
-  QList<QGraphicsItem*> list = mScene->items();
-  QList<QGraphicsItem*>::iterator it = list.begin();
-  while ( it != list.end() )
-  {
-    QGraphicsItem* item = *it;
-
-    if ( item != mMap )
-    {
-      // this tells map canvas item to draw with offset
-      QgsMapCanvasItem* canvasItem = dynamic_cast<QgsMapCanvasItem *>( item );
-      if ( canvasItem )
-        canvasItem->setPanningOffset( pnt );
-    }
-
-    ++it;
-  }
-
-  // show items
-  updateCanvasItemPositions();
-
->>>>>>> 4e3738a2
 }
 
 void QgsMapCanvas::showError( QgsMapLayer * mapLayer )

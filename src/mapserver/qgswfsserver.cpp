--- conflicted
+++ resolved
@@ -29,6 +29,7 @@
 #include "qgsrasterlayer.h"
 #include "qgsscalecalculator.h"
 #include "qgscoordinatereferencesystem.h"
+#include "qgsvectordataprovider.h"
 #include "qgsvectorlayer.h"
 #include "qgsfilter.h"
 #include "qgslogger.h"
@@ -404,7 +405,7 @@
 
         QgsFeature feature;
         QgsAttributeMap featureAttributes;
-        const QgsFieldMap& fields = provider->fields();
+        const QgsFields& fields = provider->fields();
 
         mWithGeom = true;
         QgsAttributeList attrIndexes = provider->attributeIndexes();
@@ -564,13 +565,6 @@
 
     }
 
-<<<<<<< HEAD
-    //do a select with searchRect and go through all the features
-
-    QgsFeature feature;
-    QgsAttributeMap featureAttributes;
-    const QgsFields& fields = layer->pendingFields();
-=======
     if ( featureCounter == 0 )
       throw QgsMapServiceException( "RequestNotWellFormed", mErrors.join( ". " ) );
     else
@@ -608,7 +602,6 @@
       if ( !typeNameList.contains( typeName ) )
         typeNameList << typeName;
     }
->>>>>>> 122cff78
 
     mTypeName = typeNameList.join( "," );
   }
@@ -707,18 +700,10 @@
       continue;
     }
 
-<<<<<<< HEAD
-    //read PROPERTYNAME
-    mWithGeom = true;
-    QgsAttributeList attrIndexes = layer->pendingAllAttributesList();
-    QMap<QString, QString>::const_iterator pnIt = mParameterMap.find( "PROPERTYNAME" );
-    if ( pnIt != mParameterMap.end() )
-=======
     currentLayer = layerList.at( 0 );
 
     QgsVectorLayer* layer = dynamic_cast<QgsVectorLayer*>( currentLayer );
     if ( layer && wfsLayersId.contains( layer->id() ) )
->>>>>>> 122cff78
     {
       //is there alias info for this vector layer?
       QMap< int, QString > layerAliasInfo;
@@ -726,20 +711,6 @@
       QMap< QString, QString >::const_iterator aliasIt = aliasMap.constBegin();
       for ( ; aliasIt != aliasMap.constEnd(); ++aliasIt )
       {
-<<<<<<< HEAD
-        mWithGeom = false;
-        QStringList::const_iterator alstIt;
-        QList<int> idxList;
-        QMap<QString, int>::const_iterator fieldIt;
-        QString fieldName;
-        for ( alstIt = attrList.begin(); alstIt != attrList.end(); ++alstIt )
-        {
-          fieldName = *alstIt;
-          int idx = layer->fieldNameIndex( fieldName );
-          if ( idx != -1 )
-          {
-            idxList.append( idx );
-=======
         int attrIndex = layer->fieldNameIndex( aliasIt.key() );
         if ( attrIndex != -1 )
         {
@@ -784,7 +755,6 @@
             {
               idxList.append( fieldIt.value() );
             }
->>>>>>> 122cff78
           }
           if ( idxList.size() > 0 )
           {
@@ -877,20 +847,6 @@
             if ( featureCounter == 0 )
               startGetFeature( request, format, layerCrs, &searchRect );
 
-<<<<<<< HEAD
-    if ( fidOk )
-    {
-      layer->featureAtId( fid.toInt(), feature, mWithGeom ); // TODO: option to fetch only some attrIndexes
-      sendGetFeature( request, format, &feature, 0, layerCrs, fields, layerHiddenAttributes );
-    }
-    else if ( filterOk )
-    {
-      layer->select( attrIndexes, searchRect, mWithGeom, true );
-      try
-      {
-        QgsFilter* mFilter = QgsFilter::createFilterFromXml( filter.firstChild().toElement().firstChild().toElement(), layer );
-        while ( layer->nextFeature( feature ) && featureCounter < maxFeat )
-=======
             sendGetFeature( request, format, &feature, featCounter, layerCrs, fields, layerExcludedAttributes );
 
             fid = "";
@@ -899,7 +855,6 @@
           }
         }
         else if ( filterElem.firstChildElement().tagName() == "BBOX" )
->>>>>>> 122cff78
         {
           QDomElement bboxElem = filterElem.firstChildElement();
           QDomElement childElem = bboxElem.firstChildElement();
@@ -959,14 +914,8 @@
       }
       else
       {
-<<<<<<< HEAD
-        Q_UNUSED( e );
-
-        while ( layer->nextFeature( feature ) && featureCounter < maxFeat )
-=======
         provider->select( attrIndexes, searchRect, mWithGeom, true );
         while ( provider->nextFeature( feature ) && featureCounter < maxFeat )
->>>>>>> 122cff78
         {
           if ( featureCounter == 0 )
             startGetFeature( request, format, layerCrs, &searchRect );
@@ -980,16 +929,7 @@
     }
     else
     {
-<<<<<<< HEAD
-      layer->select( attrIndexes, searchRect, mWithGeom, true );
-      while ( layer->nextFeature( feature ) && featureCounter < maxFeat )
-      {
-        sendGetFeature( request, format, &feature, featureCounter, layerCrs, fields, layerHiddenAttributes );
-        ++featureCounter;
-      }
-=======
       mErrors << QString( "The layer for the TypeName '%1' is not a WFS layer" ).arg( tnStr );
->>>>>>> 122cff78
     }
 
   }
@@ -1128,11 +1068,7 @@
   fcString = "";
 }
 
-<<<<<<< HEAD
-void QgsWFSServer::sendGetFeature( QgsRequestHandler& request, const QString& format, QgsFeature* feat, int featIdx, QgsCoordinateReferenceSystem& crs, const QgsFields& fields, QSet<QString> hiddenAttributes ) /*const*/
-=======
 void QgsWFSServer::sendGetFeature( QgsRequestHandler& request, const QString& format, QgsFeature* feat, int featIdx, QgsCoordinateReferenceSystem& crs, QMap< int, QgsField > fields, QSet<QString> excludedAttributes ) /*const*/
->>>>>>> 122cff78
 {
   if ( !feat->isValid() )
     return;
@@ -1186,9 +1122,6 @@
   }
 }
 
-<<<<<<< HEAD
-QString QgsWFSServer::createFeatureGeoJSON( QgsFeature* feat, QgsCoordinateReferenceSystem &, const QgsFields& fields, QSet<QString> hiddenAttributes ) /*const*/
-=======
 QDomDocument QgsWFSServer::transaction( const QString& requestBody )
 {
   // Getting  the transaction document
@@ -1610,7 +1543,6 @@
 }
 
 QString QgsWFSServer::createFeatureGeoJSON( QgsFeature* feat, QgsCoordinateReferenceSystem &, QMap< int, QgsField > fields, QSet<QString> excludedAttributes ) /*const*/
->>>>>>> 122cff78
 {
   QString fStr = "{\"type\": \"Feature\",\n";
 
@@ -1636,15 +1568,9 @@
   int attributeCounter = 0;
   for ( int i = 0; i < featureAttributes.count(); ++i )
   {
-<<<<<<< HEAD
     QString attributeName = fields[i].name();
-    //skip attribute if it has edit type 'hidden'
-    if ( hiddenAttributes.contains( attributeName ) )
-=======
-    QString attributeName = fields[it.key()].name();
     //skip attribute if it is excluded from WFS publication
     if ( excludedAttributes.contains( attributeName ) )
->>>>>>> 122cff78
     {
       continue;
     }
@@ -1677,11 +1603,7 @@
   return fStr;
 }
 
-<<<<<<< HEAD
-QDomElement QgsWFSServer::createFeatureElem( QgsFeature* feat, QDomDocument& doc, QgsCoordinateReferenceSystem& crs, const QgsFields& fields, QSet<QString> hiddenAttributes ) /*const*/
-=======
 QDomElement QgsWFSServer::createFeatureGML2( QgsFeature* feat, QDomDocument& doc, QgsCoordinateReferenceSystem& crs, QMap< int, QgsField > fields, QSet<QString> excludedAttributes ) /*const*/
->>>>>>> 122cff78
 {
   //gml:FeatureMember
   QDomElement featureElement = doc.createElement( "gml:featureMember"/*wfs:FeatureMember*/ );
@@ -1723,15 +1645,9 @@
   for ( int i = 0; i < featureAttributes.count(); ++i )
   {
 
-<<<<<<< HEAD
     QString attributeName = fields[i].name();
-    //skip attribute if it has edit type 'hidden'
-    if ( hiddenAttributes.contains( attributeName ) )
-=======
-    QString attributeName = fields[it.key()].name();
     //skip attribute if is explicitely excluded from WFS publication
     if ( excludedAttributes.contains( attributeName ) )
->>>>>>> 122cff78
     {
       continue;
     }

--- conflicted
+++ resolved
@@ -70,13 +70,10 @@
   mesh/qgsmesh3dentity_p.cpp
   mesh/qgsmesh3dmaterial_p.cpp
   mesh/qgsmeshterraingenerator.cpp
-<<<<<<< HEAD
-=======
   qgs3dsceneexporter.cpp
   qgs3dexportobject.cpp
   qgs3dmapexportsettings.cpp
   qgsimagetexture.cpp
->>>>>>> 46a91533
 )
 
 SET(QGIS_3D_HDRS

/***************************************************************************
    heatmap.h
    -------------------
    begin                : Jan 21, 2004
    copyright            : (C) 2004 by Tim Sutton
    email                : tim@linfiniti.com

 ***************************************************************************/

/***************************************************************************
 *                                                                         *
 *   This program is free software; you can redistribute it and/or modify  *
 *   it under the terms of the GNU General Public License as published by  *
 *   the Free Software Foundation; either version 2 of the License, or     *
 *   (at your option) any later version.                                   *
 *                                                                         *
 ***************************************************************************/
/***************************************************************************
 *   QGIS Programming conventions:
 *
 *   mVariableName - a class level member variable
 *   sVariableName - a static class level member variable
 *   variableName() - accessor for a class member (no 'get' in front of name)
 *   setVariableName() - mutator for a class member (prefix with 'set')
 *
 *   Additional useful conventions:
 *
 *   theVariableName - a method parameter (prefix with 'the')
 *   myVariableName - a locally declared variable within a method ('my' prefix)
 *
 *   DO: Use mixed case variable names - myVariableName
 *   DON'T: separate variable names using underscores: my_variable_name (NO!)
 *
 * **************************************************************************/
#ifndef Heatmap_H
#define Heatmap_H

//QT4 includes
#include <QObject>

//QGIS includes
#include "../qgisplugin.h"
#include "qgsvectorlayer.h"
#include "qgscoordinatereferencesystem.h"

//forward declarations
class QAction;
class QToolBar;

class QgisInterface;

/**
* \class Plugin
* \brief heatmap plugin for QGIS
* \description generates a heatmap raster for the input point vector
*/
class Heatmap: public QObject, public QgisPlugin
{
    Q_OBJECT
  public:

    //                MANDATORY PLUGIN METHODS FOLLOW

    /**
    * Constructor for a plugin. The QgisInterface pointer is passed by
    * QGIS when it attempts to instantiate the plugin.
    * @param theInterface Pointer to the QgisInterface object.
     */
    Heatmap( QgisInterface * theInterface );
    //! Destructor
    virtual ~Heatmap();

  public slots:
    //! init the gui
    virtual void initGui();
    //! Show the dialog box
    void run();
    //! unload the plugin
    void unload();
    //! show the help document
    void help();

  private:
    //! Worker to convert meters to map units
    double mapUnitsOf( double meters, QgsCoordinateReferenceSystem layerCrs );
    //! Worker to calculate buffer size in pixels
<<<<<<< HEAD
    int bufferSize( float radius, float cellsize );
    //! Calculate the value given to a point width a given distance for a specified kernel shape
    float calculateKernelValue( float distance, int bandwidth, int kernelShape );
    //! Uniform kernel function
    float uniformKernel( float distance, int bandwidth );
    //! Quartic kernel function    
    float quarticKernel( float distance, int bandwidth );
    
=======
    int bufferSize( double radius, double cellsize );
>>>>>>> 239479af
    
    // MANDATORY PLUGIN PROPERTY DECLARATIONS  .....

    int mPluginType;
    //! Pointer to the QGIS interface object
    QgisInterface *mQGisIface;
    //!pointer to the qaction for this plugin
    QAction * mQActionPointer;

};

#endif //Heatmap_H<|MERGE_RESOLUTION|>--- conflicted
+++ resolved
@@ -84,8 +84,7 @@
     //! Worker to convert meters to map units
     double mapUnitsOf( double meters, QgsCoordinateReferenceSystem layerCrs );
     //! Worker to calculate buffer size in pixels
-<<<<<<< HEAD
-    int bufferSize( float radius, float cellsize );
+    int bufferSize( double radius, double cellsize );
     //! Calculate the value given to a point width a given distance for a specified kernel shape
     float calculateKernelValue( float distance, int bandwidth, int kernelShape );
     //! Uniform kernel function
@@ -93,9 +92,6 @@
     //! Quartic kernel function    
     float quarticKernel( float distance, int bandwidth );
     
-=======
-    int bufferSize( double radius, double cellsize );
->>>>>>> 239479af
     
     // MANDATORY PLUGIN PROPERTY DECLARATIONS  .....
 

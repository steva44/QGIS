--- conflicted
+++ resolved
@@ -25,7 +25,7 @@
     <section label="File management">
         <section label="Import into GRASS">
             <section label="Import raster into GRASS">
-                    <section label="Import raster into GRASS from QGIS view">
+                <section label="Import raster into GRASS from QGIS view">
                     <grass name="r.in.gdal.qgis"/>
                     <grass name="r.in.gdal.qgis.loc"/>
                 </section>
@@ -51,20 +51,20 @@
                 </section>
             </section>
             <section label="Import vector into GRASS">
-                    <grass name="v.in.ogr.qgis"/>
-                    <grass name="v.in.ogr"/>
-                    <grass name="v.in.ogr.loc"/>
-                    <grass name="v.in.ogr.all"/>
-                    <grass name="v.in.ogr.all.loc"/>
-                    <grass name="v.in.dxf"/>
-                    <grass name="v.in.e00"/>
-                    <grass name="v.in.ascii"/>
-                    <grass name="v.in.mapgen"/>
-                    <grass name="v.in.db"/>
-                    <grass name="v.in.garmin" version_max="6.4"/>
-                    <grass name="v.in.gpsbabel" version_max="6.4"/>
-                    <grass name="v.in.geonames" version_min="6.4"/>
-                    <grass name="v.in.gns" version_max="6.4"/>
+                <grass name="v.in.ogr.qgis"/>
+                <grass name="v.in.ogr"/>
+                <grass name="v.in.ogr.loc"/>
+                <grass name="v.in.ogr.all"/>
+                <grass name="v.in.ogr.all.loc"/>
+                <grass name="v.in.dxf"/>
+                <grass name="v.in.e00"/>
+                <grass name="v.in.ascii"/>
+                <grass name="v.in.mapgen"/>
+                <grass name="v.in.db"/>
+                <grass name="v.in.garmin" version_max="6.4"/>
+                <grass name="v.in.gpsbabel" version_max="6.4"/>
+                <grass name="v.in.geonames" version_min="6.4"/>
+                <grass name="v.in.gns" version_max="6.4"/>
             </section>
             <section label="Import from database into GRASS">
                 <grass name="db.in.ogr"/>
@@ -192,14 +192,14 @@
                 <grass name="v.neighbors"/>
             </section>
             <section label="Overlay maps">
-                                <grass name="r.cross"/>
-                                <grass name="r.series"/>
-                                <grass name="r.patch"/>
+                <grass name="r.cross"/>
+                <grass name="r.series"/>
+                <grass name="r.patch"/>
                 <grass name="r.statistics"/>
             </section>
             <section label="Solar and irradiation model">
-                                <grass name="r.sunmask.position"/>
-                                <grass name="r.sunmask.date.time"/>
+                <grass name="r.sunmask.position"/>
+                <grass name="r.sunmask.date.time"/>
             </section>
             <section label="Terrain analysis">
                 <grass name="r.cost.coord"/>
@@ -377,7 +377,7 @@
                 <grass name="v.net.steiner"/>
             </section>
             <section label="Overlay">
-                                <grass name="v.patch"/>
+                <grass name="v.patch"/>
                 <grass name="v.overlay.or"/>
                 <grass name="v.overlay.and"/>
                 <grass name="v.overlay.not"/>
@@ -461,7 +461,70 @@
         </section>
     </section>
 
-<<<<<<< HEAD
+    <section label="Temporal" version_min="7.0">
+        <section label="Manage datasets" version_min="7.0">
+            <grass name="t.create" version_min="7.0"/>
+            <grass name="t.rename" version_min="7.0"/>
+            <grass name="t.remove" version_min="7.0"/>
+            <grass name="t.support" version_min="7.0"/>
+            <grass name="t.merge" version_min="7.0"/>
+            <grass name="t.shift" version_min="7.0"/>
+            <grass name="t.snap" version_min="7.0"/>
+            <grass name="t.list" version_min="7.0"/>
+            <grass name="t.connect" version_min="7.0"/>
+            <grass name="t.select" version_min="7.0"/>
+        </section>
+        <section label="Manage maps in datasets" version_min="7.0">
+            <grass name="t.register" version_min="7.0"/>
+            <grass name="t.unregister" version_min="7.0"/>
+            <grass name="t.vect.list" version_min="7.0"/>
+            <grass name="t.rast.list" version_min="7.0"/>
+            <grass name="t.rast3d.list" version_min="7.0"/>
+        </section>
+        <section label="Import" version_min="7.0">
+            <grass name="t.rast.import" version_min="7.0"/>
+            <grass name="t.vect.import" version_min="7.0"/>
+        </section>
+        <section label="Export" version_min="7.0">
+            <grass name="t.rast.export" version_min="7.0"/>
+            <grass name="t.rast.out.vtk" version_min="7.0"/>
+            <grass name="t.vect.export" version_min="7.0"/>
+        </section>
+        <grass name="t.rast.to.rast3" version_min="7.0"/>
+        <section label="Extraction" version_min="7.0">
+            <grass name="t.rast.extract" version_min="7.0"/>
+            <grass name="t.rast3d.extract" version_min="7.0"/>
+            <grass name="t.vect.extract" version_min="7.0"/>
+        </section>
+        <grass name="t.vect.db.select" version_min="7.0"/>
+        <grass name="t.rast.colors.predefined" version_min="7.0"/>
+        <grass name="t.rast.colors.copy" version_min="7.0"/>
+        <grass name="t.rast.colors.rules" version_min="7.0"/>
+        <grass name="t.rast.mapcalc" version_min="7.0"/>
+        <grass name="t.rast3d.mapcalc" version_min="7.0"/>
+        <grass name="t.rast.gapfill" version_min="7.0"/>
+        <section label="Aggregation" version_min="7.0">
+            <grass name="t.rast.neighbors" version_min="7.0"/>
+            <grass name="t.rast.series" version_min="7.0"/>
+            <grass name="t.rast.aggregate" version_min="7.0"/>
+            <grass name="t.rast.aggregate.ds" version_min="7.0"/>
+            <grass name="t.rast.accdetect" version_min="7.0"/>
+            <grass name="t.rast.accumulate" version_min="7.0"/>
+        </section>
+        <section label="Sampling" version_min="7.0">
+            <grass name="t.sample" version_min="7.0"/>
+            <grass name="t.vect.what.strds" version_min="7.0"/>
+            <grass name="t.vect.observe.strds" version_min="7.0"/>
+        </section>
+        <section label="Report and statistics" version_min="7.0">
+            <grass name="t.info" version_min="7.0"/>
+            <grass name="t.rast.univar" version_min="7.0"/>
+            <grass name="t.rast3d.univar" version_min="7.0"/>
+            <grass name="t.vect.univar" version_min="7.0"/>
+            <grass name="t.topology" version_min="7.0"/>
+        </section>
+    </section>
+
     <section label="Database">
         <section label="Database management">
             <grass name="db.connect"/>
@@ -476,14 +539,14 @@
             <grass name="v.db.droptable"/>
         </section>
         <section label="Columns management">
-			      <grass name="v.db.addcol" version_max="6.4"/>
-    		  	<grass name="v.db.addcolumn" version_min="7.0"/>
+            <grass name="v.db.addcol" version_max="6.4"/>
+            <grass name="v.db.addcolumn" version_min="7.0"/>
             <grass name="v.db.update_const"/>
             <grass name="v.db.update_query"/>
             <grass name="v.db.update_op"/>
             <grass name="v.db.update_op_query"/>
-			      <grass name="v.db.dropcol" version_min="6.4" version_max="6.4"/>
-    		  	<grass name="v.db.dropcolumn" version_min="7.0"/>
+            <grass name="v.db.dropcol" version_min="6.4" version_max="6.4"/>
+            <grass name="v.db.dropcolumn" version_min="7.0"/>
             <grass name="v.db.renamecol"/>
             <grass name="db.execute"/>
             <grass name="db.select"/>
@@ -495,103 +558,6 @@
             <grass name="v.db.univar"/>
         </section>
     </section>
-=======
-	<section label="Temporal" version_min="7.0">
-		<section label="Manage datasets" version_min="7.0">
-			<grass name="t.create" version_min="7.0"/>
-			<grass name="t.rename" version_min="7.0"/>
-			<grass name="t.remove" version_min="7.0"/>
-			<grass name="t.support" version_min="7.0"/>
-			<grass name="t.merge" version_min="7.0"/>
-			<grass name="t.shift" version_min="7.0"/>
-			<grass name="t.snap" version_min="7.0"/>
-			<grass name="t.list" version_min="7.0"/>
-			<grass name="t.connect" version_min="7.0"/>
-			<grass name="t.select" version_min="7.0"/>
-		</section>
-		<section label="Manage maps in datasets" version_min="7.0">
-			<grass name="t.register" version_min="7.0"/>
-			<grass name="t.unregister" version_min="7.0"/>
-			<grass name="t.vect.list" version_min="7.0"/>
-			<grass name="t.rast.list" version_min="7.0"/>
-			<grass name="t.rast3d.list" version_min="7.0"/>
-		</section>
-		<section label="Import" version_min="7.0">
-			<grass name="t.rast.import" version_min="7.0"/>
-			<grass name="t.vect.import" version_min="7.0"/>
-		</section>
-		<section label="Export" version_min="7.0">
-			<grass name="t.rast.export" version_min="7.0"/>
-			<grass name="t.rast.out.vtk" version_min="7.0"/>
-			<grass name="t.vect.export" version_min="7.0"/>
-		</section>
-		<grass name="t.rast.to.rast3" version_min="7.0"/>
-		<section label="Extraction" version_min="7.0">
-			<grass name="t.rast.extract" version_min="7.0"/>
-			<grass name="t.rast3d.extract" version_min="7.0"/>
-			<grass name="t.vect.extract" version_min="7.0"/>
-		</section>
-		<grass name="t.vect.db.select" version_min="7.0"/>
-		<grass name="t.rast.colors.predefined" version_min="7.0"/>
-		<grass name="t.rast.colors.copy" version_min="7.0"/>
-		<grass name="t.rast.colors.rules" version_min="7.0"/>
-		<grass name="t.rast.mapcalc" version_min="7.0"/>
-		<grass name="t.rast3d.mapcalc" version_min="7.0"/>
-		<grass name="t.rast.gapfill" version_min="7.0"/>
-		<section label="Aggregation" version_min="7.0">
-			<grass name="t.rast.neighbors" version_min="7.0"/>
-			<grass name="t.rast.series" version_min="7.0"/>
-			<grass name="t.rast.aggregate" version_min="7.0"/>
-			<grass name="t.rast.aggregate.ds" version_min="7.0"/>
-			<grass name="t.rast.accdetect" version_min="7.0"/>
-			<grass name="t.rast.accumulate" version_min="7.0"/>
-		</section>
-		<section label="Sampling" version_min="7.0">
-			<grass name="t.sample" version_min="7.0"/>
-			<grass name="t.vect.what.strds" version_min="7.0"/>
-			<grass name="t.vect.observe.strds" version_min="7.0"/>
-		</section>
-		<section label="Report and statistics" version_min="7.0">
-			<grass name="t.info" version_min="7.0"/>
-			<grass name="t.rast.univar" version_min="7.0"/>
-			<grass name="t.rast3d.univar" version_min="7.0"/>
-			<grass name="t.vect.univar" version_min="7.0"/>
-			<grass name="t.topology" version_min="7.0"/>
-		</section>
-	</section>
-
-	<section label="Database">
-		<section label="Database management">
-			<grass name="db.connect"/>
-			<grass name="db.connect.schema"/>
-			<grass name="db.connect-login.pg" version_min="6.4"/>
-			<grass name="v.db.reconnect.all"/>
-			<grass name="db.login"/>
-		</section>
-		<section label="Tables management">
-			<grass name="db.copy"/>
-			<grass name="v.db.addtable"/>
-			<grass name="v.db.droptable"/>
-		</section>
-		<section label="Columns management">
-			<grass name="v.db.addcol"/>
-			<grass name="v.db.update_const"/>
-			<grass name="v.db.update_query"/>
-			<grass name="v.db.update_op"/>
-			<grass name="v.db.update_op_query"/>
-			<grass name="v.db.dropcol" version_min="6.4"/>
-			<grass name="v.db.renamecol"/>
-			<grass name="db.execute"/>
-			<grass name="db.select"/>
-			<grass name="v.db.select"/>
-			<grass name="v.db.select.where"/>
-		</section>
-		<section label="Others">
-			<grass name="v.db.join"/>
-			<grass name="v.db.univar"/>
-		</section>
-	</section>
->>>>>>> 09076de5
 
     <section label="3d Visualization">
         <grass name="nviz"/>

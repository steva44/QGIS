/***************************************************************************
           qgsogrprovider.cpp Data provider for OGR supported formats
                    Formerly known as qgsshapefileprovider.cpp
begin                : Oct 29, 2003
copyright            : (C) 2003 by Gary E.Sherman
email                : sherman at mrcc.com
 ***************************************************************************/

/***************************************************************************
 *                                                                         *
 *   This program is free software; you can redistribute it and/or modify  *
 *   it under the terms of the GNU General Public License as published by  *
 *   the Free Software Foundation; either version 2 of the License, or     *
 *   (at your option) any later version.                                   *
 *                                                                         *
 ***************************************************************************/

#include "qgsogrprovider.h"
#include "qgsogrfeatureiterator.h"
#include "qgslogger.h"
#include "qgsmessagelog.h"

#define CPL_SUPRESS_CPLUSPLUS
#include <gdal.h>         // to collect version information
#include <ogr_api.h>
#include <ogr_srs_api.h>
#include <cpl_string.h>

#include <limits>

#include <QtDebug>
#include <QFile>
#include <QDir>
#include <QFileInfo>
#include <QMap>
#include <QString>
#include <QTextCodec>
#include <QSettings>

#include "qgsapplication.h"
#include "qgsdataitem.h"
#include "qgsdataprovider.h"
#include "qgsfeature.h"
#include "qgsfield.h"
#include "qgsgeometry.h"
#include "qgscoordinatereferencesystem.h"
#include "qgsvectorlayerimport.h"

static const QString TEXT_PROVIDER_KEY = "ogr";
static const QString TEXT_PROVIDER_DESCRIPTION =
  QString( "OGR data provider" )
  + " (compiled against GDAL/OGR library version "
  + GDAL_RELEASE_NAME
  + ", running against GDAL/OGR library version "
  + GDALVersionInfo( "RELEASE_NAME" )
  + ")";


class QgsCPLErrorHandler
{
    static void CPL_STDCALL showError( CPLErr errClass, int errNo, const char *msg )
    {
      if ( errNo != OGRERR_NONE )
        QgsMessageLog::logMessage( QObject::tr( "OGR[%1] error %2: %3" ).arg( errClass ).arg( errNo ).arg( msg ), QObject::tr( "OGR" ) );
    }

  public:
    QgsCPLErrorHandler()
    {
      CPLPushErrorHandler( showError );
    }

    ~QgsCPLErrorHandler()
    {
      CPLPopErrorHandler();
    }
};


bool QgsOgrProvider::convertField( QgsField &field, const QTextCodec &encoding )
{
  OGRFieldType ogrType = OFTString; //default to string
  int ogrWidth = field.length();
  int ogrPrecision = field.precision();
  switch ( field.type() )
  {
    case QVariant::LongLong:
      ogrType = OFTString;
      ogrWidth = ogrWidth > 0 && ogrWidth <= 21 ? ogrWidth : 21;
      ogrPrecision = -1;
      break;

    case QVariant::String:
      ogrType = OFTString;
      if ( ogrWidth < 0 || ogrWidth > 255 )
        ogrWidth = 255;
      break;

    case QVariant::Int:
      ogrType = OFTInteger;
      ogrWidth = ogrWidth > 0 && ogrWidth <= 10 ? ogrWidth : 10;
      ogrPrecision = 0;
      break;

    case QVariant::Double:
      ogrType = OFTReal;
      break;

    case QVariant::Date:
      ogrType = OFTDate;
      break;

    case QVariant::DateTime:
      ogrType = OFTDateTime;
      break;

    default:
      return false;
  }

  field.setTypeName( encoding.toUnicode( OGR_GetFieldTypeName( ogrType ) ) );
  field.setLength( ogrWidth );
  field.setPrecision( ogrPrecision );
  return true;
}

void QgsOgrProvider::repack()
{
  if ( ogrDriverName != "ESRI Shapefile" )
    return;

  QByteArray layerName = OGR_FD_GetName( OGR_L_GetLayerDefn( ogrOrigLayer ) );

  // run REPACK on shape files
  if ( mDeletedFeatures )
  {
    QByteArray sql = QByteArray( "REPACK " ) + layerName;   // don't quote the layer name as it works with spaces in the name and won't work if the name is quoted
    QgsDebugMsg( QString( "SQL: %1" ).arg( FROM8( sql ) ) );
    OGR_DS_ExecuteSQL( ogrDataSource, sql.constData(), NULL, NULL );

    if ( mFilePath.endsWith( ".shp", Qt::CaseInsensitive ) || mFilePath.endsWith( ".dbf", Qt::CaseInsensitive ) )
    {
      QString packedDbf( mFilePath.left( mFilePath.size() - 4 ) + "_packed.dbf" );
      if ( QFile::exists( packedDbf ) )
      {
        QgsMessageLog::logMessage( tr( "Possible corruption after REPACK detected. %1 still exists. This may point to a permission or locking problem of the original DBF." ).arg( packedDbf ), tr( "OGR" ), QgsMessageLog::CRITICAL );

        OGR_DS_Destroy( ogrDataSource );
        ogrLayer = ogrOrigLayer = 0;

        ogrDataSource = OGROpen( TO8F( mFilePath ), true, NULL );
        if ( ogrDataSource )
        {
          if ( mLayerName.isNull() )
          {
            ogrOrigLayer = OGR_DS_GetLayer( ogrDataSource, mLayerIndex );
          }
          else
          {
            ogrOrigLayer = OGR_DS_GetLayerByName( ogrDataSource, TO8( mLayerName ) );
          }

          if ( !ogrOrigLayer )
          {
            QgsMessageLog::logMessage( tr( "Original layer could not be reopened." ), tr( "OGR" ), QgsMessageLog::CRITICAL );
            valid = false;
          }

          ogrLayer = ogrOrigLayer;
        }
        else
        {
          QgsMessageLog::logMessage( tr( "Original datasource could not be reopened." ), tr( "OGR" ), QgsMessageLog::CRITICAL );
          valid = false;
        }
      }
    }

    mDeletedFeatures = false;
  }
}


QgsVectorLayerImport::ImportError QgsOgrProvider::createEmptyLayer(
  const QString& uri,
  const QgsFields &fields,
  QGis::WkbType wkbType,
  const QgsCoordinateReferenceSystem *srs,
  bool overwrite,
  QMap<int, int> *oldToNewAttrIdxMap,
  QString *errorMessage,
  const QMap<QString, QVariant> *options )
{
  QString encoding;
  QString driverName = "ESRI Shapefile";
  QStringList dsOptions, layerOptions;

  if ( options )
  {
    if ( options->contains( "fileEncoding" ) )
      encoding = options->value( "fileEncoding" ).toString();

    if ( options->contains( "driverName" ) )
      driverName = options->value( "driverName" ).toString();

    if ( options->contains( "datasourceOptions" ) )
      dsOptions << options->value( "datasourceOptions" ).toStringList();

    if ( options->contains( "layerOptions" ) )
      layerOptions << options->value( "layerOptions" ).toStringList();
  }

  if ( oldToNewAttrIdxMap )
    oldToNewAttrIdxMap->clear();
  if ( errorMessage )
    errorMessage->clear();

  if ( !overwrite )
  {
    QFileInfo fi( uri );
    if ( fi.exists() )
    {
      if ( errorMessage )
        *errorMessage += QObject::tr( "Unable to create the datasource. %1 exists and overwrite flag is false." )
                         .arg( uri );
      return QgsVectorLayerImport::ErrCreateDataSource;
    }
  }

  QgsVectorFileWriter *writer = new QgsVectorFileWriter(
    uri, encoding, fields, wkbType,
    srs, driverName, dsOptions, layerOptions );

  QgsVectorFileWriter::WriterError error = writer->hasError();
  if ( error )
  {
    if ( errorMessage )
      *errorMessage += writer->errorMessage();

    delete writer;
    return ( QgsVectorLayerImport::ImportError ) error;
  }

  if ( oldToNewAttrIdxMap )
  {
    QMap<int, int> attrIdxMap = writer->attrIdxToOgrIdx();
    for ( QMap<int, int>::const_iterator attrIt = attrIdxMap.begin(); attrIt != attrIdxMap.end(); ++attrIt )
    {
      oldToNewAttrIdxMap->insert( attrIt.key(), *attrIt );
    }
  }

  delete writer;
  return QgsVectorLayerImport::NoError;
}


QgsOgrProvider::QgsOgrProvider( QString const & uri )
    : QgsVectorDataProvider( uri )
    , ogrDataSource( 0 )
    , extent_( 0 )
    , ogrLayer( 0 )
    , ogrOrigLayer( 0 )
    , mOgrGeometryTypeFilter( wkbUnknown )
    , ogrDriver( 0 )
    , valid( false )
    , featuresCounted( -1 )
    , mDeletedFeatures( false )
{
  QgsCPLErrorHandler handler;

  QgsApplication::registerOgrDrivers();

  QSettings settings;
  CPLSetConfigOption( "SHAPE_ENCODING", settings.value( "/qgis/ignoreShapeEncoding", true ).toBool() ? "" : 0 );

  // make connection to the data source

  QgsDebugMsg( "Data source uri is " + uri );

  // try to open for update, but disable error messages to avoid a
  // message if the file is read only, because we cope with that
  // ourselves.

  // This part of the code parses the uri transmitted to the ogr provider to
  // get the options the client wants us to apply

  // If there is no & in the uri, then the uri is just the filename. The loaded
  // layer will be layer 0.
  //this is not true for geojson

  if ( !uri.contains( '|', Qt::CaseSensitive ) )
  {
    mFilePath = uri;
    mLayerIndex = 0;
    mLayerName = QString::null;
  }
  else
  {
    QStringList theURIParts = uri.split( "|" );
    mFilePath = theURIParts.at( 0 );

    for ( int i = 1 ; i < theURIParts.size(); i++ )
    {
      QString part = theURIParts.at( i );
      int pos = part.indexOf( "=" );
      QString field = part.left( pos );
      QString value = part.mid( pos + 1 );

      if ( field == "layerid" )
      {
        bool ok;
        mLayerIndex = value.toInt( &ok );
        if ( ! ok )
        {
          mLayerIndex = -1;
        }
      }
      else if ( field == "layername" )
      {
        mLayerName = value;
      }

      if ( field == "subset" )
      {
        mSubsetString = value;
      }

      if ( field == "geometrytype" )
      {
        mOgrGeometryTypeFilter = ogrWkbGeometryTypeFromName( value );
      }
    }
  }

  bool openReadOnly = false;

  // Try to open using VSIFileHandler
  //   see http://trac.osgeo.org/gdal/wiki/UserDocs/ReadInZip
  QString vsiPrefix = QgsZipItem::vsiPrefix( uri );
  if ( vsiPrefix != "" )
  {
    // GDAL>=1.8.0 has write support for zip, but read and write operations
    // cannot be interleaved, so for now just use read-only.
    openReadOnly = true;
    if ( !mFilePath.startsWith( vsiPrefix ) )
    {
      mFilePath = vsiPrefix + mFilePath;
      setDataSourceUri( mFilePath );
    }
    QgsDebugMsg( QString( "Trying %1 syntax, mFilePath= %2" ).arg( vsiPrefix ).arg( mFilePath ) );
  }

  QgsDebugMsg( "mFilePath: " + mFilePath );
  QgsDebugMsg( "mLayerIndex: " + QString::number( mLayerIndex ) );
  QgsDebugMsg( "mLayerName: " + mLayerName );
  QgsDebugMsg( "mSubsetString: " + mSubsetString );
  CPLSetConfigOption( "OGR_ORGANIZE_POLYGONS", "ONLY_CCW" );  // "SKIP" returns MULTIPOLYGONs for multiringed POLYGONs

  // first try to open in update mode (unless specified otherwise)
  if ( !openReadOnly )
    ogrDataSource = OGROpen( TO8F( mFilePath ), true, &ogrDriver );

  if ( !ogrDataSource )
  {
    QgsDebugMsg( "OGR failed to opened in update mode, trying in read-only mode" );

    // try to open read-only
    ogrDataSource = OGROpen( TO8F( mFilePath ), false, &ogrDriver );

    //TODO Need to set a flag or something to indicate that the layer
    //TODO is in read-only mode, otherwise edit ops will fail
    //TODO: capabilities() should now reflect this; need to test.
  }

  if ( ogrDataSource )
  {
    QgsDebugMsg( "OGR opened using Driver " + QString( OGR_Dr_GetName( ogrDriver ) ) );

    ogrDriverName = OGR_Dr_GetName( ogrDriver );

    // We get the layer which was requested by the uri. The layername
    // has precedence over the layerid if both are given.
    if ( mLayerName.isNull() )
    {
      ogrOrigLayer = OGR_DS_GetLayer( ogrDataSource, mLayerIndex );
    }
    else
    {
      ogrOrigLayer = OGR_DS_GetLayerByName( ogrDataSource, TO8( mLayerName ) );
    }

    ogrLayer = ogrOrigLayer;
    if ( ogrLayer )
    {
      // check that the initial encoding setting is fit for this layer
      setEncoding( encoding() );

      valid = setSubsetString( mSubsetString );
      QgsDebugMsg( "Data source is valid" );
    }
    else
    {
      QgsMessageLog::logMessage( tr( "Data source is invalid, no layer found (%1)" ).arg( QString::fromUtf8( CPLGetLastErrorMsg() ) ), tr( "OGR" ) );
    }
  }
  else
  {
    QgsMessageLog::logMessage( tr( "Data source is invalid (%1)" ).arg( QString::fromUtf8( CPLGetLastErrorMsg() ) ), tr( "OGR" ) );
  }

  mNativeTypes
  << QgsVectorDataProvider::NativeType( tr( "Whole number (integer)" ), "integer", QVariant::Int, 1, 10 )
  << QgsVectorDataProvider::NativeType( tr( "Decimal number (real)" ), "double", QVariant::Double, 1, 20, 0, 15 )
  << QgsVectorDataProvider::NativeType( tr( "Text (string)" ), "string", QVariant::String, 1, 255 )
  << QgsVectorDataProvider::NativeType( tr( "Date" ), "date", QVariant::Date, 8, 8 );

  // Some drivers do not support datetime type
  // Please help to fill this list
  if ( ogrDriverName != "ESRI Shapefile" )
  {
    mNativeTypes
    << QgsVectorDataProvider::NativeType( tr( "Date & Time" ), "datetime", QVariant::DateTime );
  }
}

QgsOgrProvider::~QgsOgrProvider()
{
  if ( ogrLayer != ogrOrigLayer )
  {
    OGR_DS_ReleaseResultSet( ogrDataSource, ogrLayer );
  }

  repack();

  OGR_DS_Destroy( ogrDataSource );
  ogrDataSource = 0;

  if ( extent_ )
  {
    free( extent_ );
    extent_ = 0;
  }
}

QgsAbstractFeatureSource* QgsOgrProvider::featureSource() const
{
  return new QgsOgrFeatureSource( this );
}

bool QgsOgrProvider::setSubsetString( QString theSQL, bool updateFeatureCount )
{
  QgsCPLErrorHandler handler;

  if ( theSQL == mSubsetString && featuresCounted >= 0 )
    return true;

  OGRLayerH prevLayer = ogrLayer;
  QString prevSubsetString = mSubsetString;
  mSubsetString = theSQL;

  if ( !mSubsetString.isEmpty() )
  {

    ogrLayer = setSubsetString( ogrOrigLayer, ogrDataSource );
    if ( !ogrLayer )
    {
      pushError( tr( "OGR[%1] error %2: %3" ).arg( CPLGetLastErrorType() ).arg( CPLGetLastErrorNo() ).arg( CPLGetLastErrorMsg() ) );
      ogrLayer = prevLayer;
      mSubsetString = prevSubsetString;
      return false;
    }
  }
  else
  {
    ogrLayer = ogrOrigLayer;
  }

  if ( prevLayer != ogrOrigLayer )
  {
    OGR_DS_ReleaseResultSet( ogrDataSource, prevLayer );
  }

  QString uri = mFilePath;
  if ( !mLayerName.isNull() )
  {
    uri += QString( "|layername=%1" ).arg( mLayerName );
  }
  else if ( mLayerIndex >= 0 )
  {
    uri += QString( "|layerid=%1" ).arg( mLayerIndex );
  }

  if ( !mSubsetString.isEmpty() )
  {
    uri += QString( "|subset=%1" ).arg( mSubsetString );
  }

  if ( mOgrGeometryTypeFilter != wkbUnknown )
  {
    uri += QString( "|geometrytype=%1" ).arg( ogrWkbGeometryTypeName( mOgrGeometryTypeFilter ) );
  }

  setDataSourceUri( uri );

  OGR_L_ResetReading( ogrLayer );

  // getting the total number of features in the layer
  // TODO: This can be expensive, do we really need it!
  if ( updateFeatureCount )
  {
    recalculateFeatureCount();
  }

  // check the validity of the layer
  QgsDebugMsg( "checking validity" );
  loadFields();
  QgsDebugMsg( "Done checking validity" );

  if ( extent_ )
  {
    free( extent_ );
    extent_ = 0;
  }

  return true;
}

QString QgsOgrProvider::subsetString()
{
  return mSubsetString;
}

QString QgsOgrProvider::ogrWkbGeometryTypeName( OGRwkbGeometryType type ) const
{
  QString geom;
  switch ( type )
  {
    case wkbUnknown:            geom = "Unknown"; break;
    case wkbPoint:              geom = "Point"; break;
    case wkbLineString:         geom = "LineString"; break;
    case wkbPolygon:            geom = "Polygon"; break;
    case wkbMultiPoint:         geom = "MultiPoint"; break;
    case wkbMultiLineString:    geom = "MultiLineString"; break;
    case wkbMultiPolygon:       geom = "MultiPolygon"; break;
    case wkbGeometryCollection: geom = "GeometryCollection"; break;
    case wkbNone:               geom = "None"; break;
    case wkbPoint25D:           geom = "Point25D"; break;
    case wkbLineString25D:      geom = "LineString25D"; break;
    case wkbPolygon25D:         geom = "Polygon25D"; break;
    case wkbMultiPoint25D:      geom = "MultiPoint25D"; break;
    case wkbMultiLineString25D: geom = "MultiLineString25D"; break;
    case wkbMultiPolygon25D:    geom = "MultiPolygon25D"; break;
    default:                    geom = QString( "Unknown WKB: %1" ).arg( type );
  }
  return geom;
}

OGRwkbGeometryType QgsOgrProvider::ogrWkbGeometryTypeFromName( QString typeName ) const
{
  if ( typeName == "Point" ) return wkbPoint;
  else if ( typeName == "LineString" ) return wkbLineString;
  else if ( typeName == "Polygon" ) return wkbPolygon;
  else if ( typeName == "MultiPoint" ) return wkbMultiPoint;
  else if ( typeName == "MultiLineString" ) return wkbMultiLineString;
  else if ( typeName == "MultiPolygon" ) return wkbMultiPolygon;
  else if ( typeName == "GeometryCollection" ) return wkbGeometryCollection;
  else if ( typeName == "None" ) return wkbNone;
  else if ( typeName == "Point25D" ) return wkbPoint25D;
  else if ( typeName == "LineString25D" ) return wkbLineString25D;
  else if ( typeName == "Polygon25D" ) return wkbPolygon25D;
  else if ( typeName == "MultiPoint25D" ) return wkbMultiPoint25D;
  else if ( typeName == "MultiLineString25D" ) return wkbMultiLineString25D;
  else if ( typeName == "MultiPolygon25D" ) return wkbMultiPolygon25D;
  else if ( typeName == "GeometryCollection25D" ) return wkbGeometryCollection25D;
  return wkbUnknown;
}

QStringList QgsOgrProvider::subLayers() const
{
  QgsDebugMsg( "Entered." );
  if ( !valid )
  {
    return QStringList();
  }

  if ( !mSubLayerList.isEmpty() )
    return mSubLayerList;

  for ( unsigned int i = 0; i < layerCount() ; i++ )
  {
    OGRLayerH layer = OGR_DS_GetLayer( ogrDataSource, i );
    OGRFeatureDefnH fdef = OGR_L_GetLayerDefn( layer );
    QString theLayerName = FROM8( OGR_FD_GetName( fdef ) );
    OGRwkbGeometryType layerGeomType = OGR_FD_GetGeomType( fdef );

    QgsDebugMsg( QString( "layerGeomType = %1" ).arg( layerGeomType ) );

    if ( layerGeomType != wkbUnknown )
    {
      int theLayerFeatureCount = OGR_L_GetFeatureCount( layer, 0 );

      QString geom = ogrWkbGeometryTypeName( layerGeomType );

      mSubLayerList << QString( "%1:%2:%3:%4" ).arg( i ).arg( theLayerName ).arg( theLayerFeatureCount == -1 ? tr( "Unknown" ) : QString::number( theLayerFeatureCount ) ).arg( geom );
    }
    else
    {
      QgsDebugMsg( "Unknown geometry type, count features for each geometry type" );
      // Add virtual sublayers for supported geometry types if layer type is unknown
      // Count features for geometry types
      QMap<OGRwkbGeometryType, int> fCount;
      // TODO: avoid reading attributes, setRelevantFields cannot be called here because it is not constant
      //setRelevantFields( ogrLayer, true, QgsAttributeList() );
      OGR_L_ResetReading( layer );
      OGRFeatureH fet;
      while (( fet = OGR_L_GetNextFeature( layer ) ) )
      {
        if ( !fet ) continue;
        OGRGeometryH geom = OGR_F_GetGeometryRef( fet );
        if ( geom )
        {
          OGRwkbGeometryType gType = ogrWkbSingleFlatten( OGR_G_GetGeometryType( geom ) );
          fCount[gType] = fCount.value( gType ) + 1;
        }
        OGR_F_Destroy( fet );
      }
      OGR_L_ResetReading( layer );
      // it may happen that there are no features in the layer, in that case add unknown type
      // to show to user that the layer exists but it is empty
      if ( fCount.size() == 0 )
      {
        fCount[wkbUnknown] = 0;
      }
      foreach ( OGRwkbGeometryType gType, fCount.keys() )
      {
        QString geom = ogrWkbGeometryTypeName( gType );

        QString sl = QString( "%1:%2:%3:%4" ).arg( i ).arg( theLayerName ).arg( fCount.value( gType ) ).arg( geom );
        QgsDebugMsg( "sub layer: " + sl );
        mSubLayerList << sl;
      }
    }
  }

  return mSubLayerList;
}

void QgsOgrProvider::setEncoding( const QString& e )
{
#if defined(OLCStringsAsUTF8)
  QSettings settings;
  if (( ogrDriverName == "ESRI Shapefile" && settings.value( "/qgis/ignoreShapeEncoding", true ).toBool() ) || !OGR_L_TestCapability( ogrLayer, OLCStringsAsUTF8 ) )
  {
    QgsVectorDataProvider::setEncoding( e );
  }
  else
  {
    QgsVectorDataProvider::setEncoding( "UTF-8" );
  }
#else
  QgsVectorDataProvider::setEncoding( e );
#endif

  loadFields();
}

// This is reused by dataItem
int QgsOgrProvider::getOgrGeomType( OGRLayerH ogrLayer )
{
  OGRFeatureDefnH fdef = OGR_L_GetLayerDefn( ogrLayer );
  int geomType = wkbUnknown;
  if ( fdef )
  {
    geomType = OGR_FD_GetGeomType( fdef );

    // Some ogr drivers (e.g. GML) are not able to determine the geometry type of a layer like this.
    // In such cases, we use virtual sublayers for each geometry if the layer contains
    // multiple geometries (see subLayers) otherwise we guess geometry type from first feature
    if ( geomType == wkbUnknown )
    {
      OGR_L_ResetReading( ogrLayer );
      OGRFeatureH firstFeature = OGR_L_GetNextFeature( ogrLayer );
      if ( firstFeature )
      {
        OGRGeometryH firstGeometry = OGR_F_GetGeometryRef( firstFeature );
        if ( firstGeometry )
        {
          geomType = OGR_G_GetGeometryType( firstGeometry );
        }
        OGR_F_Destroy( firstFeature );
      }
      OGR_L_ResetReading( ogrLayer );
    }
  }
  return geomType;
}

void QgsOgrProvider::loadFields()
{
  //the attribute fields need to be read again when the encoding changes
  mAttributeFields.clear();

  if ( mOgrGeometryTypeFilter != wkbUnknown )
  {
    geomType = mOgrGeometryTypeFilter;
  }
  else
  {
    geomType = getOgrGeomType( ogrLayer );
  }
  OGRFeatureDefnH fdef = OGR_L_GetLayerDefn( ogrLayer );
  if ( fdef )
  {
    for ( int i = 0; i < OGR_FD_GetFieldCount( fdef ); ++i )
    {
      OGRFieldDefnH fldDef = OGR_FD_GetFieldDefn( fdef, i );
      OGRFieldType ogrType = OGR_Fld_GetType( fldDef );
      QVariant::Type varType;
      switch ( ogrType )
      {
        case OFTInteger: varType = QVariant::Int; break;
        case OFTReal: varType = QVariant::Double; break;
#if defined(GDAL_VERSION_NUM) && GDAL_VERSION_NUM >= 1400
        case OFTDate: varType = QVariant::Date; break;
        case OFTDateTime: varType = QVariant::DateTime; break;
        case OFTString:
#endif
        default: varType = QVariant::String; // other unsupported, leave it as a string
      }

      //TODO: fix this hack
#ifdef ANDROID
      QString name = OGR_Fld_GetNameRef( fldDef );
#else
      QString name = mEncoding->toUnicode( OGR_Fld_GetNameRef( fldDef ) );
#endif

      if ( mAttributeFields.indexFromName( name ) != -1 )
      {

        QString tmpname = name + "_%1";
        int fix = 0;

        while ( mAttributeFields.indexFromName( name ) != -1 )
        {
          name = tmpname.arg( ++fix );
        }
      }

      mAttributeFields.append(
        QgsField(
          name,
          varType,
#ifdef ANDROID
          OGR_GetFieldTypeName( ogrType ),
#else
          mEncoding->toUnicode( OGR_GetFieldTypeName( ogrType ) ),
#endif
          OGR_Fld_GetWidth( fldDef ),
          OGR_Fld_GetPrecision( fldDef ) ) );
    }
  }
}


QString QgsOgrProvider::storageType() const
{
  // Delegate to the driver loaded in by OGR
  return ogrDriverName;
}

<<<<<<< HEAD

void QgsOgrProvider::setRelevantFields( bool fetchGeometry, const QgsAttributeList &fetchAttributes )
=======
void QgsOgrProvider::setRelevantFields( OGRLayerH ogrLayer, bool fetchGeometry, const QgsAttributeList &fetchAttributes )
>>>>>>> 4e3738a2
{
  QgsOgrUtils::setRelevantFields( ogrLayer, mAttributeFields.count(), fetchGeometry, fetchAttributes );
}


void QgsOgrUtils::setRelevantFields( OGRLayerH ogrLayer, int fieldCount,  bool fetchGeometry, const QgsAttributeList &fetchAttributes )
{
#if defined(GDAL_VERSION_NUM) && GDAL_VERSION_NUM >= 1800
  if ( OGR_L_TestCapability( ogrLayer, OLCIgnoreFields ) )
  {
    QVector<const char*> ignoredFields;
    OGRFeatureDefnH featDefn = OGR_L_GetLayerDefn( ogrLayer );
    for ( int i = 0; i < fieldCount; i++ )
    {
      if ( !fetchAttributes.contains( i ) )
      {
        // add to ignored fields
        ignoredFields.append( OGR_Fld_GetNameRef( OGR_FD_GetFieldDefn( featDefn, i ) ) );
      }
    }

    if ( !fetchGeometry )
      ignoredFields.append( "OGR_GEOMETRY" );
    ignoredFields.append( "OGR_STYLE" ); // not used by QGIS
    ignoredFields.append( NULL );

    OGR_L_SetIgnoredFields( ogrLayer, ignoredFields.data() );
  }
#else
  Q_UNUSED( ogrLayer );
  Q_UNUSED( fetchGeometry );
  Q_UNUSED( fetchAttributes );
#endif
}

QgsFeatureIterator QgsOgrProvider::getFeatures( const QgsFeatureRequest& request )
{
  return QgsFeatureIterator( new QgsOgrFeatureIterator( static_cast<QgsOgrFeatureSource*>( featureSource() ), true, request ) );
}


unsigned char * QgsOgrProvider::getGeometryPointer( OGRFeatureH fet )
{
  OGRGeometryH geom = OGR_F_GetGeometryRef( fet );
  unsigned char *gPtr = 0;

  if ( !geom )
    return 0;

  // get the wkb representation
  gPtr = new unsigned char[OGR_G_WkbSize( geom )];

  OGR_G_ExportToWkb( geom, ( OGRwkbByteOrder ) QgsApplication::endian(), gPtr );
  return gPtr;
}


QgsRectangle QgsOgrProvider::extent()
{
  if ( !extent_ )
  {
    extent_ = calloc( sizeof( OGREnvelope ), 1 );

    // get the extent_ (envelope) of the layer
    QgsDebugMsg( "Starting get extent" );

    // TODO: This can be expensive, do we really need it!
    if ( ogrLayer == ogrOrigLayer )
    {
      OGR_L_GetExtent( ogrLayer, ( OGREnvelope * ) extent_, true );
    }
    else
    {
      OGREnvelope *bb = static_cast<OGREnvelope*>( extent_ );

      bb->MinX = std::numeric_limits<double>::max();
      bb->MinY = std::numeric_limits<double>::max();
      bb->MaxX = -std::numeric_limits<double>::max();
      bb->MaxY = -std::numeric_limits<double>::max();

      OGRFeatureH f;

      OGR_L_ResetReading( ogrLayer );
      while (( f = OGR_L_GetNextFeature( ogrLayer ) ) )
      {
        OGRGeometryH g = OGR_F_GetGeometryRef( f );
        if ( g )
        {
          OGREnvelope env;
          OGR_G_GetEnvelope( g, &env );

          if ( env.MinX < bb->MinX ) bb->MinX = env.MinX;
          if ( env.MinY < bb->MinY ) bb->MinY = env.MinY;
          if ( env.MaxX > bb->MaxX ) bb->MaxX = env.MaxX;
          if ( env.MaxY > bb->MaxY ) bb->MaxY = env.MaxY;
        }

        OGR_F_Destroy( f );
      }
      OGR_L_ResetReading( ogrLayer );
    }

    QgsDebugMsg( "Finished get extent" );
  }

  OGREnvelope *ext = static_cast<OGREnvelope *>( extent_ );
  mExtentRect.set( ext->MinX, ext->MinY, ext->MaxX, ext->MaxY );
  return mExtentRect;
}

void QgsOgrProvider::updateExtents()
{
  if ( extent_ )
  {
    free( extent_ );
    extent_ = 0;
  }
}

size_t QgsOgrProvider::layerCount() const
{
  return OGR_DS_GetLayerCount( ogrDataSource );
} // QgsOgrProvider::layerCount()


/**
 * Return the feature type
 */
QGis::WkbType QgsOgrProvider::geometryType() const
{
  return ( QGis::WkbType ) geomType;
}

/**
 * Return the feature count
 */
long QgsOgrProvider::featureCount() const
{
  return featuresCounted;
}


const QgsFields & QgsOgrProvider::fields() const
{
  return mAttributeFields;
}


//TODO - add sanity check for shape file layers, to include cheking to
//       see if the .shp, .dbf, .shx files are all present and the layer
//       actually has features
bool QgsOgrProvider::isValid()
{
  return valid;
}

bool QgsOgrProvider::addFeature( QgsFeature& f )
{
  bool returnValue = true;
  OGRFeatureDefnH fdef = OGR_L_GetLayerDefn( ogrLayer );
  OGRFeatureH feature = OGR_F_Create( fdef );

  if ( f.geometry() && f.geometry()->wkbSize() > 0 )
  {
    const unsigned char* wkb = f.geometry()->asWkb();
    OGRGeometryH geom = NULL;

    if ( wkb )
    {
      if ( OGR_G_CreateFromWkb( const_cast<unsigned char *>( wkb ), NULL, &geom, f.geometry()->wkbSize() ) != OGRERR_NONE )
      {
        pushError( tr( "OGR error creating wkb for feature %1: %2" ).arg( f.id() ).arg( CPLGetLastErrorMsg() ) );
        return false;
      }
      OGR_F_SetGeometryDirectly( feature, geom );
    }
  }

  const QgsAttributes& attrs = f.attributes();

  const char *oldlocale = setlocale( LC_NUMERIC, NULL );
  if ( oldlocale )
    oldlocale = strdup( oldlocale );

  setlocale( LC_NUMERIC, "C" );

  //add possible attribute information
  for ( int targetAttributeId = 0; targetAttributeId < attrs.count(); ++targetAttributeId )
  {
    // don't try to set field from attribute map if it's not present in layer
    if ( targetAttributeId < 0 || targetAttributeId >= OGR_FD_GetFieldCount( fdef ) )
      continue;

    //if(!s.isEmpty())
    // continue;
    //
    OGRFieldDefnH fldDef = OGR_FD_GetFieldDefn( fdef, targetAttributeId );
    OGRFieldType type = OGR_Fld_GetType( fldDef );

    QVariant attrVal = attrs[targetAttributeId];
    if ( attrVal.isNull() || ( type != OFTString && attrVal.toString().isEmpty() ) )
    {
      OGR_F_UnsetField( feature, targetAttributeId );
    }
    else
    {
      switch ( type )
      {
        case OFTInteger:
          OGR_F_SetFieldInteger( feature, targetAttributeId, attrVal.toInt() );
          break;

        case OFTReal:
          OGR_F_SetFieldDouble( feature, targetAttributeId, attrVal.toDouble() );
          break;

        case OFTDate:
          OGR_F_SetFieldDateTime( feature, targetAttributeId,
                                  attrVal.toDate().year(),
                                  attrVal.toDate().month(),
                                  attrVal.toDate().day(),
                                  0, 0, 0,
                                  0 );
          break;
        case OFTDateTime:
          OGR_F_SetFieldDateTime( feature, targetAttributeId,
                                  attrVal.toDateTime().date().year(),
                                  attrVal.toDateTime().date().month(),
                                  attrVal.toDateTime().date().day(),
                                  attrVal.toDateTime().time().hour(),
                                  attrVal.toDateTime().time().minute(),
                                  attrVal.toDateTime().time().second(),
                                  0 );
          break;

        case OFTString:
          QgsDebugMsg( QString( "Writing string attribute %1 with %2, encoding %3" )
                       .arg( targetAttributeId )
                       .arg( attrVal.toString() )
                       .arg( mEncoding->name().data() ) );
          OGR_F_SetFieldString( feature, targetAttributeId, mEncoding->fromUnicode( attrVal.toString() ).constData() );
          break;

        default:
          QgsMessageLog::logMessage( tr( "type %1 for attribute %2 not found" ).arg( type ).arg( targetAttributeId ), tr( "OGR" ) );
          break;
      }
    }
  }

  if ( OGR_L_CreateFeature( ogrLayer, feature ) != OGRERR_NONE )
  {
    pushError( tr( "OGR error creating feature %1: %2" ).arg( f.id() ).arg( CPLGetLastErrorMsg() ) );
    returnValue = false;
  }
  else
  {
    f.setFeatureId( OGR_F_GetFID( feature ) );
  }
  OGR_F_Destroy( feature );

  setlocale( LC_NUMERIC, oldlocale );

  return returnValue;
}


bool QgsOgrProvider::addFeatures( QgsFeatureList & flist )
{
  setRelevantFields( ogrLayer, true, attributeIndexes() );

  bool returnvalue = true;
  for ( QgsFeatureList::iterator it = flist.begin(); it != flist.end(); ++it )
  {
    if ( !addFeature( *it ) )
    {
      returnvalue = false;
    }
  }

  if ( !syncToDisc() )
  {
    returnvalue = false;
  }

  recalculateFeatureCount();

  if ( returnvalue )
    clearMinMaxCache();

  return returnvalue;
}

bool QgsOgrProvider::addAttributes( const QList<QgsField> &attributes )
{
  bool returnvalue = true;

  for ( QList<QgsField>::const_iterator iter = attributes.begin(); iter != attributes.end(); ++iter )
  {
    OGRFieldType type;

    switch ( iter->type() )
    {
      case QVariant::Int:
        type = OFTInteger;
        break;
      case QVariant::Double:
        type = OFTReal;
        break;
      case QVariant::Date:
        type = OFTDate;
        break;
      case QVariant::DateTime:
        type = OFTDateTime;
        break;
      case QVariant::String:
        type = OFTString;
        break;
      default:
        pushError( tr( "type %1 for field %2 not found" ).arg( iter->typeName() ).arg( iter->name() ) );
        returnvalue = false;
        continue;
    }

    OGRFieldDefnH fielddefn = OGR_Fld_Create( mEncoding->fromUnicode( iter->name() ).constData(), type );
    OGR_Fld_SetWidth( fielddefn, iter->length() );
    OGR_Fld_SetPrecision( fielddefn, iter->precision() );

    if ( OGR_L_CreateField( ogrLayer, fielddefn, true ) != OGRERR_NONE )
    {
      pushError( tr( "OGR error creating field %1: %2" ).arg( iter->name() ).arg( CPLGetLastErrorMsg() ) );
      returnvalue = false;
    }
    OGR_Fld_Destroy( fielddefn );
  }
  loadFields();
  return returnvalue;
}

bool QgsOgrProvider::deleteAttributes( const QgsAttributeIds &attributes )
{
#if defined(GDAL_VERSION_NUM) && GDAL_VERSION_NUM >= 1900
  bool res = true;
  QList<int> attrsLst = attributes.toList();
  // sort in descending order
  qSort( attrsLst.begin(), attrsLst.end(), qGreater<int>() );
  foreach ( int attr, attrsLst )
  {
    if ( OGR_L_DeleteField( ogrLayer, attr ) != OGRERR_NONE )
    {
      pushError( tr( "OGR error deleting field %1: %2" ).arg( attr ).arg( CPLGetLastErrorMsg() ) );
      res = false;
    }
  }
  loadFields();
  return res;
#else
  Q_UNUSED( attributes );
  pushError( tr( "Deleting fields is not supported prior to GDAL 1.9.0" ) );
  return false;
#endif
}


bool QgsOgrProvider::changeAttributeValues( const QgsChangedAttributesMap & attr_map )
{
  if ( attr_map.isEmpty() )
    return true;

  clearMinMaxCache();

  setRelevantFields( ogrLayer, true, attributeIndexes() );

  for ( QgsChangedAttributesMap::const_iterator it = attr_map.begin(); it != attr_map.end(); ++it )
  {
    QgsFeatureId fid = it.key();

    if ( FID_TO_NUMBER( fid ) > std::numeric_limits<long>::max() )
    {
      pushError( tr( "OGR error on feature %1: id too large" ).arg( fid ) );
      continue;
    }

    OGRFeatureH of = OGR_L_GetFeature( ogrLayer, static_cast<long>( FID_TO_NUMBER( fid ) ) );

    if ( !of )
    {
      pushError( tr( "Feature %1 for attribute update not found." ).arg( fid ) );
      continue;
    }

    const QgsAttributeMap& attr = it.value();

    const char *oldlocale = setlocale( LC_NUMERIC, NULL );
    if ( oldlocale )
      oldlocale = strdup( oldlocale );
    setlocale( LC_NUMERIC, "C" );

    for ( QgsAttributeMap::const_iterator it2 = attr.begin(); it2 != attr.end(); ++it2 )
    {
      int f = it2.key();

      OGRFieldDefnH fd = OGR_F_GetFieldDefnRef( of, f );
      if ( !fd )
      {
        pushError( tr( "Field %1 of feature %2 doesn't exist." ).arg( f ).arg( fid ) );
        continue;
      }

      OGRFieldType type = OGR_Fld_GetType( fd );

      if ( it2->isNull() || ( type != OFTString && it2->toString().isEmpty() ) )
      {
        OGR_F_UnsetField( of, f );
      }
      else
      {

        switch ( type )
        {
          case OFTInteger:
            OGR_F_SetFieldInteger( of, f, it2->toInt() );
            break;
          case OFTReal:
            OGR_F_SetFieldDouble( of, f, it2->toDouble() );
            break;
          case OFTDate:
            OGR_F_SetFieldDateTime( of, f,
                                    it2->toDate().year(),
                                    it2->toDate().month(),
                                    it2->toDate().day(),
                                    0, 0, 0,
                                    0 );
            break;
          case OFTDateTime:
            OGR_F_SetFieldDateTime( of, f,
                                    it2->toDateTime().date().year(),
                                    it2->toDateTime().date().month(),
                                    it2->toDateTime().date().day(),
                                    it2->toDateTime().time().hour(),
                                    it2->toDateTime().time().minute(),
                                    it2->toDateTime().time().second(),
                                    0 );
            break;
          case OFTString:
            OGR_F_SetFieldString( of, f, mEncoding->fromUnicode( it2->toString() ).constData() );
            break;
          default:
            pushError( tr( "Type %1 of attribute %2 of feature %3 unknown." ).arg( type ).arg( fid ).arg( f ) );
            break;
        }
      }
    }

    if ( OGR_L_SetFeature( ogrLayer, of ) != OGRERR_NONE )
    {
      pushError( tr( "OGR error setting feature %1: %2" ).arg( fid ).arg( CPLGetLastErrorMsg() ) );
    }

    setlocale( LC_NUMERIC, oldlocale );
  }

  if ( OGR_L_SyncToDisk( ogrLayer ) != OGRERR_NONE )
  {
    pushError( tr( "OGR error syncing to disk: %1" ).arg( CPLGetLastErrorMsg() ) );
  }
  return true;
}

bool QgsOgrProvider::changeGeometryValues( QgsGeometryMap & geometry_map )
{
  OGRFeatureH theOGRFeature = 0;
  OGRGeometryH theNewGeometry = 0;

  setRelevantFields( ogrLayer, true, attributeIndexes() );

  for ( QgsGeometryMap::iterator it = geometry_map.begin(); it != geometry_map.end(); ++it )
  {
    if ( FID_TO_NUMBER( it.key() ) > std::numeric_limits<long>::max() )
    {
      pushError( tr( "OGR error on feature %1: id too large" ).arg( it.key() ) );
      continue;
    }

    theOGRFeature = OGR_L_GetFeature( ogrLayer, static_cast<long>( FID_TO_NUMBER( it.key() ) ) );
    if ( !theOGRFeature )
    {
      pushError( tr( "OGR error changing geometry: feature %1 not found" ).arg( it.key() ) );
      continue;
    }

    //create an OGRGeometry
    if ( OGR_G_CreateFromWkb( const_cast<unsigned char*>( it->asWkb() ),
                              OGR_L_GetSpatialRef( ogrLayer ),
                              &theNewGeometry,
                              it->wkbSize() ) != OGRERR_NONE )
    {
      pushError( tr( "OGR error creating geometry for feature %1: %2" ).arg( it.key() ).arg( CPLGetLastErrorMsg() ) );
      OGR_G_DestroyGeometry( theNewGeometry );
      theNewGeometry = 0;
      continue;
    }

    if ( !theNewGeometry )
    {
      pushError( tr( "OGR error in feature %1: geometry is null" ).arg( it.key() ) );
      continue;
    }

    //set the new geometry
    if ( OGR_F_SetGeometryDirectly( theOGRFeature, theNewGeometry ) != OGRERR_NONE )
    {
      pushError( tr( "OGR error setting geometry of feature %1: %2" ).arg( it.key() ).arg( CPLGetLastErrorMsg() ) );
      OGR_G_DestroyGeometry( theNewGeometry );
      theNewGeometry = 0;
      continue;
    }


    if ( OGR_L_SetFeature( ogrLayer, theOGRFeature ) != OGRERR_NONE )
    {
      pushError( tr( "OGR error setting feature %1: %2" ).arg( it.key() ).arg( CPLGetLastErrorMsg() ) );
      OGR_G_DestroyGeometry( theNewGeometry );
      theNewGeometry = 0;
      continue;
    }

    OGR_F_Destroy( theOGRFeature );
  }
  return syncToDisc();
}

bool QgsOgrProvider::createSpatialIndex()
{
  if ( ogrDriverName != "ESRI Shapefile" )
    return false;

  QByteArray layerName = OGR_FD_GetName( OGR_L_GetLayerDefn( ogrOrigLayer ) );

  if ( ogrDataSource )
  {
    QByteArray sql = "CREATE SPATIAL INDEX ON " + quotedIdentifier( layerName );  // quote the layer name so spaces are handled
    QgsDebugMsg( QString( "SQL: %1" ).arg( FROM8( sql ) ) );
    OGR_DS_ExecuteSQL( ogrDataSource, sql.constData(), OGR_L_GetSpatialFilter( ogrOrigLayer ), "" );
  }

  QFileInfo fi( mFilePath );     // to get the base name
  //find out, if the .qix file is there
  QFile indexfile( fi.path().append( "/" ).append( fi.completeBaseName() ).append( ".qix" ) );
  return indexfile.exists();
}

bool QgsOgrProvider::createAttributeIndex( int field )
{
  QByteArray quotedLayerName = quotedIdentifier( OGR_FD_GetName( OGR_L_GetLayerDefn( ogrOrigLayer ) ) );
  QByteArray dropSql = "DROP INDEX ON " + quotedLayerName;
  OGR_DS_ExecuteSQL( ogrDataSource, dropSql.constData(), OGR_L_GetSpatialFilter( ogrOrigLayer ), "SQL" );
  QByteArray createSql = "CREATE INDEX ON " + quotedLayerName + " USING " + mEncoding->fromUnicode( fields()[field].name() );
  OGR_DS_ExecuteSQL( ogrDataSource, createSql.constData(), OGR_L_GetSpatialFilter( ogrOrigLayer ), "SQL" );

  QFileInfo fi( mFilePath );     // to get the base name
  //find out, if the .idm file is there
  QFile indexfile( fi.path().append( "/" ).append( fi.completeBaseName() ).append( ".idm" ) );
  return indexfile.exists();
}

bool QgsOgrProvider::deleteFeatures( const QgsFeatureIds & id )
{
  QgsCPLErrorHandler handler;

  bool returnvalue = true;
  for ( QgsFeatureIds::const_iterator it = id.begin(); it != id.end(); ++it )
  {
    if ( deleteFeature( *it ) )
    {
      mDeletedFeatures = true;
    }
    else
    {
      returnvalue = false;
    }
  }

  if ( !syncToDisc() )
  {
    returnvalue = false;
  }

  recalculateFeatureCount();

  clearMinMaxCache();

  if ( extent_ )
  {
    free( extent_ );
    extent_ = 0;
  }

  return returnvalue;
}

bool QgsOgrProvider::deleteFeature( QgsFeatureId id )
{
  if ( FID_TO_NUMBER( id ) > std::numeric_limits<long>::max() )
  {
    pushError( tr( "OGR error on feature %1: id too large" ).arg( id ) );
    return false;
  }

  if ( OGR_L_DeleteFeature( ogrLayer, FID_TO_NUMBER( id ) ) != OGRERR_NONE )
  {
    pushError( tr( "OGR error deleting feature %1: %2" ).arg( id ).arg( CPLGetLastErrorMsg() ) );
    return false;
  }

  return true;
}

int QgsOgrProvider::capabilities() const
{
  int ability = 0;

  // collect abilities reported by OGR
  if ( ogrLayer )
  {
    // Whilst the OGR documentation (e.g. at
    // http://www.gdal.org/ogr/classOGRLayer.html#a17) states "The capability
    // codes that can be tested are represented as strings, but #defined
    // constants exists to ensure correct spelling", we always use strings
    // here.  This is because older versions of OGR don't always have all
    // the #defines we want to test for here.

    if ( OGR_L_TestCapability( ogrLayer, "RandomRead" ) )
      // true if the GetFeature() method works *efficiently* for this layer.
      // TODO: Perhaps influence if QGIS caches into memory
      //       (vs read from disk every time) based on this setting.
    {
      // the latter flag is here just for compatibility
      ability |= QgsVectorDataProvider::SelectAtId | QgsVectorDataProvider::SelectGeometryAtId;
    }

    if ( OGR_L_TestCapability( ogrLayer, "SequentialWrite" ) )
      // true if the CreateFeature() method works for this layer.
    {
      ability |= QgsVectorDataProvider::AddFeatures;
    }

    if ( OGR_L_TestCapability( ogrLayer, "DeleteFeature" ) )
      // true if this layer can delete its features
    {
      ability |= DeleteFeatures;
    }

    if ( OGR_L_TestCapability( ogrLayer, "RandomWrite" ) )
      // true if the SetFeature() method is operational on this layer.
    {
      // TODO According to http://shapelib.maptools.org/ (Shapefile C Library V1.2)
      // TODO "You can't modify the vertices of existing structures".
      // TODO Need to work out versions of shapelib vs versions of GDAL/OGR
      // TODO And test appropriately.

      ability |= ChangeAttributeValues;
      ability |= ChangeGeometries;
    }

#if 0
    if ( OGR_L_TestCapability( ogrLayer, "FastSpatialFilter" ) )
      // true if this layer implements spatial filtering efficiently.
      // Layers that effectively read all features, and test them with the
      // OGRFeature intersection methods should return false.
      // This can be used as a clue by the application whether it should build
      // and maintain it's own spatial index for features in this layer.
    {
      // TODO: Perhaps use as a clue by QGIS whether it should build and maintain it's own spatial index for features in this layer.
    }

    if ( OGR_L_TestCapability( ogrLayer, "FastFeatureCount" ) )
      // true if this layer can return a feature count
      // (via OGRLayer::GetFeatureCount()) efficiently ... ie. without counting
      // the features. In some cases this will return true until a spatial
      // filter is installed after which it will return false.
    {
      // TODO: Perhaps use as a clue by QGIS whether it should spawn a thread to count features.
    }

    if ( OGR_L_TestCapability( ogrLayer, "FastGetExtent" ) )
      // true if this layer can return its data extent
      // (via OGRLayer::GetExtent()) efficiently ... ie. without scanning
      // all the features. In some cases this will return true until a
      // spatial filter is installed after which it will return false.
    {
      // TODO: Perhaps use as a clue by QGIS whether it should spawn a thread to calculate extent.
    }

    if ( OGR_L_TestCapability( ogrLayer, "FastSetNextByIndex" ) )
      // true if this layer can perform the SetNextByIndex() call efficiently.
    {
      // No use required for this QGIS release.
    }
#endif

    if ( OGR_L_TestCapability( ogrLayer, "CreateField" ) )
    {
      ability |= AddAttributes;
    }

    if ( OGR_L_TestCapability( ogrLayer, "DeleteField" ) )
    {
      ability |= DeleteAttributes;
    }

#if defined(OLCStringsAsUTF8)
    if ( !OGR_L_TestCapability( ogrLayer, OLCStringsAsUTF8 ) )
    {
      ability |= SelectEncoding;
    }
#else
    ability |= SelectEncoding;
#endif

    // OGR doesn't handle shapefiles without attributes, ie. missing DBFs well, fixes #803
    if ( ogrDriverName == "ESRI Shapefile" )
    {
      ability |= CreateSpatialIndex;
      ability |= CreateAttributeIndex;

      if ( mAttributeFields.size() == 0 )
      {
        QgsMessageLog::logMessage( tr( "Shapefiles without attribute are considered read-only." ), tr( "OGR" ) );
        ability &= ~( AddFeatures | DeleteFeatures | ChangeAttributeValues | AddAttributes | DeleteAttributes );
      }

      if (( ability & ChangeAttributeValues ) == 0 )
      {
        // on readonly shapes OGR reports that it can delete features although it can't RandomWrite
        ability &= ~( AddAttributes | DeleteFeatures );
      }
    }

    // supports geometry simplification on provider side
#if defined(GDAL_VERSION_NUM) && defined(GDAL_COMPUTE_VERSION)
#if GDAL_VERSION_NUM >= GDAL_COMPUTE_VERSION(1,11,0)
    ability |= QgsVectorDataProvider::SimplifyGeometries;
#endif
#endif
#if defined(GDAL_VERSION_NUM) && GDAL_VERSION_NUM >= 1900
    ability |= QgsVectorDataProvider::SimplifyGeometriesWithTopologicalValidation;
#endif
  }

  return ability;
}


QString QgsOgrProvider::name() const
{
  return TEXT_PROVIDER_KEY;
} // QgsOgrProvider::name()


QString  QgsOgrProvider::description() const
{
  return TEXT_PROVIDER_DESCRIPTION;
} //  QgsOgrProvider::description()


/**

  Convenience function for readily creating file filters.

  Given a long name for a file filter and a regular expression, return
  a file filter string suitable for use in a QFileDialog::OpenFiles()
  call.  The regular express, glob, will have both all lower and upper
  case versions added.

  @note

  Copied from qgisapp.cpp.

  @todo XXX This should probably be generalized and moved to a standard
            utility type thingy.

*/
static QString createFileFilter_( QString const &longName, QString const &glob )
{
  return longName + " [OGR] (" + glob.toLower() + " " + glob.toUpper() + ");;";
} // createFileFilter_


QString createFilters( QString type )
{
  /**Database drivers available*/
  static QString myDatabaseDrivers;
  /**Protocol drivers available*/
  static QString myProtocolDrivers;
  /**File filters*/
  static QString myFileFilters;
  /**Directory drivers*/
  static QString myDirectoryDrivers;
  /**Extensions*/
  static QStringList myExtensions;
  /**Wildcards*/
  static QStringList myWildcards;

  // if we've already built the supported vector string, just return what
  // we've already built

  if ( myFileFilters.isEmpty() || myFileFilters.isNull() )
  {
    // register ogr plugins
    QgsApplication::registerOgrDrivers();

    // first get the GDAL driver manager
    OGRSFDriverH driver;          // current driver
    QString driverName;           // current driver name

    // Grind through all the drivers and their respective metadata.
    // We'll add a file filter for those drivers that have a file
    // extension defined for them; the others, welll, even though
    // theoreticaly we can open those files because there exists a
    // driver for them, the user will have to use the "All Files" to
    // open datasets with no explicitly defined file name extension.
    QgsDebugMsg( QString( "Driver count: %1" ).arg( OGRGetDriverCount() ) );

    for ( int i = 0; i < OGRGetDriverCount(); ++i )
    {
      driver = OGRGetDriver( i );

      Q_CHECK_PTR( driver );

      if ( !driver )
      {
        QgsMessageLog::logMessage( QObject::tr( "Unable to get driver %1" ).arg( i ), QObject::tr( "OGR" ) );
        continue;
      }

      driverName = OGR_Dr_GetName( driver );

      if ( driverName.startsWith( "AVCBin" ) )
      {
        myDirectoryDrivers += QObject::tr( "Arc/Info Binary Coverage" ) + ",AVCBin;";
      }
      else if ( driverName.startsWith( "AVCE00" ) )
      {
        myFileFilters += createFileFilter_( QObject::tr( "Arc/Info ASCII Coverage" ), "*.e00" );
        myExtensions << "e00";
      }
      else if ( driverName.startsWith( "BNA" ) )
      {
        myFileFilters += createFileFilter_( QObject::tr( "Atlas BNA" ), "*.bna" );
        myExtensions << "bna";
      }
      else if ( driverName.startsWith( "CSV" ) )
      {
        myFileFilters += createFileFilter_( QObject::tr( "Comma Separated Value" ), "*.csv" );
        myExtensions << "csv";
      }
      else if ( driverName.startsWith( QObject::tr( "DODS" ) ) )
      {
        myProtocolDrivers += "DODS/OPeNDAP,DODS;";
      }
      else if ( driverName.startsWith( "FileGDB" ) )
      {
        myDirectoryDrivers += QObject::tr( "ESRI FileGDB" ) + ",FileGDB;";
      }
      else if ( driverName.startsWith( "PGeo" ) )
      {
        myDatabaseDrivers += QObject::tr( "ESRI Personal GeoDatabase" ) + ",PGeo;";
#ifdef WIN32
        myFileFilters += createFileFilter_( QObject::tr( "ESRI Personal GeoDatabase" ), "*.mdb" );
        myExtensions << "mdb";
#endif
      }
      else if ( driverName.startsWith( "SDE" ) )
      {
        myDatabaseDrivers += QObject::tr( "ESRI ArcSDE" ) + ",SDE;";
      }
      else if ( driverName.startsWith( "ESRI" ) )
      {
        myFileFilters += createFileFilter_( QObject::tr( "ESRI Shapefiles" ), "*.shp" );
        myExtensions << "shp" << "dbf";
      }
      else if ( driverName.startsWith( QObject::tr( "FMEObjects Gateway" ) ) )
      {
        myFileFilters += createFileFilter_( QObject::tr( "FMEObjects Gateway" ), "*.fdd" );
        myExtensions << "fdd";
      }
      else if ( driverName.startsWith( "GeoJSON" ) )
      {
        myProtocolDrivers += "GeoJSON,GeoJSON;";
        myFileFilters += createFileFilter_( QObject::tr( "GeoJSON" ), "*.geojson" );
        myExtensions << "geojson";
      }
      else if ( driverName.startsWith( "GeoRSS" ) )
      {
        myFileFilters += createFileFilter_( QObject::tr( "GeoRSS" ), "*.xml" );
        myExtensions << "xml";
      }
      else if ( driverName.startsWith( "GML" ) )
      {
        myFileFilters += createFileFilter_( QObject::tr( "Geography Markup Language [GML]" ), "*.gml" );
        myExtensions << "gml";
      }
      else if ( driverName.startsWith( "GMT" ) )
      {
        myFileFilters += createFileFilter_( QObject::tr( "Generic Mapping Tools [GMT]" ), "*.gmt" );
        myExtensions << "gmt";
      }
      else if ( driverName.startsWith( "GPX" ) )
      {
        myFileFilters += createFileFilter_( QObject::tr( "GPS eXchange Format [GPX]" ), "*.gpx" );
        myExtensions << "gpx";
      }
      else if ( driverName.startsWith( "GRASS" ) )
      {
        myDirectoryDrivers += QObject::tr( "Grass Vector" ) + ",GRASS;";
      }
      else if ( driverName.startsWith( "IDB" ) )
      {
        myDatabaseDrivers += QObject::tr( "Informix DataBlade" ) + ",IDB;";
      }
      else if ( driverName.startsWith( "Interlis 1" ) )
      {
        myFileFilters += createFileFilter_( QObject::tr( "INTERLIS 1" ), "*.itf *.xml *.ili" );
        myExtensions << "itf" << "xml" << "ili";
      }
      else if ( driverName.startsWith( "Interlis 2" ) )
      {
        myFileFilters += createFileFilter_( QObject::tr( "INTERLIS 2" ), "*.itf *.xml *.ili" );
        myExtensions << "itf" << "xml" << "ili";
      }
      else if ( driverName.startsWith( "Ingres" ) )
      {
        myDatabaseDrivers += QObject::tr( "Ingres" ) + ",Ingres;";
      }
      else if ( driverName.startsWith( "KML" ) )
      {
        myFileFilters += createFileFilter_( QObject::tr( "Keyhole Markup Language [KML]" ), "*.kml" );
        myExtensions << "kml";
      }
      else if ( driverName.startsWith( "MapInfo File" ) )
      {
        myFileFilters += createFileFilter_( QObject::tr( "Mapinfo File" ), "*.mif *.tab" );
        myExtensions << "mif" << "tab";
      }
      else if ( driverName.startsWith( "DGN" ) )
      {
        myFileFilters += createFileFilter_( QObject::tr( "Microstation DGN" ), "*.dgn" );
        myExtensions << "dgn";
      }
      else if ( driverName.startsWith( "MySQL" ) )
      {
        myDatabaseDrivers += QObject::tr( "MySQL" ) + ",MySQL;";
      }
      else if ( driverName.startsWith( "MSSQL" ) )
      {
        myDatabaseDrivers += QObject::tr( "MSSQL" ) + ",MSSQL;";
      }
      else if ( driverName.startsWith( "OCI" ) )
      {
        myDatabaseDrivers += QObject::tr( "Oracle Spatial" ) + ",OCI;";
      }
      else if ( driverName.startsWith( "ODBC" ) )
      {
        myDatabaseDrivers += QObject::tr( "ODBC" ) + ",ODBC;";
      }
      else if ( driverName.startsWith( "OGDI" ) )
      {
        myDatabaseDrivers += QObject::tr( "OGDI Vectors" ) + ",OGDI;";
      }
      else if ( driverName.startsWith( "PostgreSQL" ) )
      {
        myDatabaseDrivers += QObject::tr( "PostgreSQL" ) + ",PostgreSQL;";
      }
      else if ( driverName.startsWith( "S57" ) )
      {
        myFileFilters += createFileFilter_( QObject::tr( "S-57 Base file" ),
                                            "*.000" );
        myExtensions << "000";
      }
      else if ( driverName.startsWith( "SDTS" ) )
      {
        myFileFilters += createFileFilter_( QObject::tr( "Spatial Data Transfer Standard [SDTS]" ),
                                            "*catd.ddf" );
        myWildcards << "*catd.ddf";
      }
      else if ( driverName.startsWith( "SQLite" ) )
      {
        myFileFilters += createFileFilter_( QObject::tr( "SQLite" ), "*.sqlite *.db" );
        myExtensions << "sqlite" << "db";
      }
      else if ( driverName.startsWith( "UK .NTF" ) )
      {
        myDirectoryDrivers += QObject::tr( "UK. NTF2" ) + ",UK. NTF;";
      }
      else if ( driverName.startsWith( "TIGER" ) )
      {
        myDirectoryDrivers += QObject::tr( "U.S. Census TIGER/Line" ) + ",TIGER;";
      }
      else if ( driverName.startsWith( "VRT" ) )
      {
        myFileFilters += createFileFilter_( QObject::tr( "VRT - Virtual Datasource" ),
                                            "*.vrt" );
        myExtensions << "vrt";
      }
      else if ( driverName.startsWith( "XPlane" ) )
      {
        myFileFilters += createFileFilter_( QObject::tr( "X-Plane/Flightgear" ),
                                            "apt.dat nav.dat fix.dat awy.dat" );
        myWildcards << "apt.dat" << "nav.dat" << "fix.dat" << "awy.dat";
      }
      else if ( driverName.startsWith( "Geoconcept" ) )
      {
        myFileFilters += createFileFilter_( QObject::tr( "Geoconcept" ), "*.gxt *.txt" );
        myExtensions << "gxt" << "txt";
      }
      else if ( driverName.startsWith( "DXF" ) )
      {
        myFileFilters += createFileFilter_( QObject::tr( "AutoCAD DXF" ), "*.dxf" );
        myExtensions << "dxf";
      }
      else
      {
        // NOP, we don't know anything about the current driver
        // with regards to a proper file filter string
        QgsDebugMsg( QString( "Unknown driver %1 for file filters." ).arg( driverName ) );
      }

    }                          // each loaded OGR driver

    // VSIFileHandler (.zip and .gz files)
    //   see http://trac.osgeo.org/gdal/wiki/UserDocs/ReadInZip
    // Requires GDAL>=1.6.0 with libz support, let's assume we have it.
    // This does not work for some file types, see VSIFileHandler doc.
#if defined(GDAL_VERSION_NUM) && GDAL_VERSION_NUM >= 1600
    QSettings settings;
    if ( settings.value( "/qgis/scanZipInBrowser2", "basic" ).toString() != "no" )
    {
      myFileFilters += createFileFilter_( QObject::tr( "GDAL/OGR VSIFileHandler" ), "*.zip *.gz *.tar *.tar.gz *.tgz" );
      myExtensions << "zip" << "gz" << "tar" << "tar.gz" << "tgz";

    }
#endif

    // can't forget the default case

    myFileFilters += QObject::tr( "All files" ) + " (*)";
  }

  if ( type == "file" )
  {
    return myFileFilters;
  }
  if ( type == "database" )
  {
    return myDatabaseDrivers;
  }
  if ( type == "protocol" )
  {
    return myProtocolDrivers;
  }
  if ( type == "directory" )
  {
    return myDirectoryDrivers;
  }
  if ( type == "extensions" )
  {
    return myExtensions.join( "|" );
  }
  if ( type == "wildcards" )
  {
    return myWildcards.join( "|" );
  }
  else
  {
    return "";
  }
}


QGISEXTERN QString fileVectorFilters()
{
  return createFilters( "file" );
}

QString QgsOgrProvider::fileVectorFilters() const
{
  return createFilters( "file" );
}

QGISEXTERN QString databaseDrivers()
{
  return createFilters( "database" );
}

QString QgsOgrProvider::databaseDrivers() const
{
  return createFilters( "database" );
}

QGISEXTERN QString protocolDrivers()
{
  return createFilters( "protocol" );
}

QString QgsOgrProvider::protocolDrivers() const
{
  return createFilters( "protocol" );
}

QGISEXTERN QString directoryDrivers()
{
  return  createFilters( "directory" );
}

QString QgsOgrProvider::directoryDrivers() const
{
  return  createFilters( "directory" );
}

QGISEXTERN QStringList fileExtensions()
{
  return  createFilters( "extensions" ).split( "|" );
}

QGISEXTERN QStringList wildcards()
{
  return  createFilters( "wildcards" ).split( "|" );
}


/**
 * Class factory to return a pointer to a newly created
 * QgsOgrProvider object
 */
QGISEXTERN QgsOgrProvider * classFactory( const QString *uri )
{
  return new QgsOgrProvider( *uri );
}



/** Required key function (used to map the plugin to a data store type)
*/
QGISEXTERN QString providerKey()
{
  return TEXT_PROVIDER_KEY;
}


/**
 * Required description function
 */
QGISEXTERN QString description()
{
  return TEXT_PROVIDER_DESCRIPTION;
}

/**
 * Required isProvider function. Used to determine if this shared library
 * is a data provider plugin
 */

QGISEXTERN bool isProvider()
{
  return true;
}

/**Creates an empty data source
@param uri location to store the file(s)
@param format data format (e.g. "ESRI Shapefile"
@param vectortype point/line/polygon or multitypes
@param attributes a list of name/type pairs for the initial attributes
@return true in case of success*/
QGISEXTERN bool createEmptyDataSource( const QString &uri,
                                       const QString &format,
                                       const QString &encoding,
                                       QGis::WkbType vectortype,
                                       const QList< QPair<QString, QString> > &attributes,
                                       const QgsCoordinateReferenceSystem *srs = NULL )
{
  QgsDebugMsg( QString( "Creating empty vector layer with format: %1" ).arg( format ) );

  OGRSFDriverH driver;
  QgsApplication::registerOgrDrivers();
  driver = OGRGetDriverByName( format.toAscii() );
  if ( !driver )
  {
    return false;
  }

  QString driverName = OGR_Dr_GetName( driver );

  if ( driverName == "ESRI Shapefile" )
  {
    if ( !uri.endsWith( ".shp", Qt::CaseInsensitive ) )
    {
      QgsDebugMsg( QString( "uri %1 doesn't end with .shp" ).arg( uri ) );
      return false;
    }

    // check for duplicate fieldnames
    QSet<QString> fieldNames;
    QList<QPair<QString, QString> >::const_iterator fldIt;
    for ( fldIt = attributes.begin(); fldIt != attributes.end(); ++fldIt )
    {
      QString name = fldIt->first.left( 10 );
      if ( fieldNames.contains( name ) )
      {
        QgsMessageLog::logMessage( QObject::tr( "Duplicate field (10 significant characters): %1" ).arg( name ), QObject::tr( "OGR" ) );
        return false;
      }
      fieldNames << name;
    }

    QgsVectorFileWriter::deleteShapeFile( uri );
  }
  else
  {
    QFile::remove( uri );
  }

  OGRDataSourceH dataSource;
  dataSource = OGR_Dr_CreateDataSource( driver, TO8F( uri ), NULL );
  if ( !dataSource )
  {
    QgsMessageLog::logMessage( QObject::tr( "Creating the data source %1 failed: %2" ).arg( uri ).arg( QString::fromUtf8( CPLGetLastErrorMsg() ) ), QObject::tr( "OGR" ) );
    return false;
  }

  //consider spatial reference system
  OGRSpatialReferenceH reference = NULL;

  QgsCoordinateReferenceSystem mySpatialRefSys;
  if ( srs )
  {
    mySpatialRefSys = *srs;
  }
  else
  {
    mySpatialRefSys.validate();
  }

  QString myWkt = mySpatialRefSys.toWkt();

  if ( !myWkt.isNull()  &&  myWkt.length() != 0 )
  {
    reference = OSRNewSpatialReference( myWkt.toLocal8Bit().data() );
  }

  // Map the qgis geometry type to the OGR geometry type
  OGRwkbGeometryType OGRvectortype = wkbUnknown;
  switch ( vectortype )
  {
    case QGis::WKBPoint:
      OGRvectortype = wkbPoint;
      break;
    case QGis::WKBLineString:
      OGRvectortype = wkbLineString;
      break;
    case QGis::WKBPolygon:
      OGRvectortype = wkbPolygon;
      break;
    case QGis::WKBMultiPoint:
      OGRvectortype = wkbMultiPoint;
      break;
    case QGis::WKBMultiLineString:
      OGRvectortype = wkbMultiLineString;
      break;
    case QGis::WKBMultiPolygon:
      OGRvectortype = wkbMultiPolygon;
      break;
    default:
    {
      QgsMessageLog::logMessage( QObject::tr( "Unknown vector type of %1" ).arg(( int )( vectortype ) ), QObject::tr( "OGR" ) );
      return false;
    }
  }

  char **papszOptions = NULL;
  if ( driverName == "ESRI Shapefile" )
  {
    papszOptions = CSLSetNameValue( papszOptions, "ENCODING", QgsVectorFileWriter::convertCodecNameForEncodingOption( encoding ).toLocal8Bit().data() );
    // OGR Shapefile fails to create fields if given encoding is not supported by its side
    // so disable encoding conversion of OGR Shapefile layer
    CPLSetConfigOption( "SHAPE_ENCODING", "" );
  }

  OGRLayerH layer;
  layer = OGR_DS_CreateLayer( dataSource, TO8F( QFileInfo( uri ).completeBaseName() ), reference, OGRvectortype, papszOptions );
  CSLDestroy( papszOptions );

  QSettings settings;
  if ( !settings.value( "/qgis/ignoreShapeEncoding", true ).toBool() )
  {
    CPLSetConfigOption( "SHAPE_ENCODING", 0 );
  }

  if ( !layer )
  {
    QgsMessageLog::logMessage( QObject::tr( "Creation of OGR data source %1 failed: %2" ).arg( uri ).arg( QString::fromUtf8( CPLGetLastErrorMsg() ) ), QObject::tr( "OGR" ) );
    return false;
  }

  //create the attribute fields

  QTextCodec* codec = QTextCodec::codecForName( encoding.toLocal8Bit().data() );
  if ( !codec )
  {
    // fall back to "System" codec
    codec = QTextCodec::codecForLocale();
    Q_ASSERT( codec );
  }

  for ( QList<QPair<QString, QString> >::const_iterator it = attributes.begin(); it != attributes.end(); ++it )
  {
    QStringList fields = it->second.split( ";" );

    if ( fields.size() == 0 )
      continue;

    int width = fields.size() > 1 ? fields[1].toInt() : -1;
    int precision = fields.size() > 2 ? fields[2].toInt() : -1;

    OGRFieldDefnH field;
    if ( fields[0] == "Real" )
    {
      if ( width < 0 )
        width = 32;
      if ( precision < 0 )
        precision = 3;

      field = OGR_Fld_Create( codec->fromUnicode( it->first ).constData(), OFTReal );
      OGR_Fld_SetWidth( field, width );
      OGR_Fld_SetPrecision( field, precision );
    }
    else if ( fields[0] == "Integer" )
    {
      if ( width < 0 || width > 10 )
        width = 10;

      field = OGR_Fld_Create( codec->fromUnicode( it->first ).constData(), OFTInteger );
      // limit to 10.  otherwise OGR sets it to 11 and recognizes as OFTDouble later
      OGR_Fld_SetWidth( field, width );
    }
    else if ( fields[0] == "String" )
    {
      if ( width < 0 || width > 255 )
        width = 255;

      field = OGR_Fld_Create( codec->fromUnicode( it->first ).constData(), OFTString );
      OGR_Fld_SetWidth( field, width );
    }
    else if ( fields[0] == "Date" )
    {
      field = OGR_Fld_Create( codec->fromUnicode( it->first ).constData(), OFTDate );
    }
    else if ( fields[0] == "DateTime" )
    {
      field = OGR_Fld_Create( codec->fromUnicode( it->first ).constData(), OFTDateTime );
    }
    else
    {
      QgsMessageLog::logMessage( QObject::tr( "field %1 with unsupported type %2 skipped" ).arg( it->first ).arg( fields[0] ), QObject::tr( "OGR" ) );
      continue;
    }

    if ( OGR_L_CreateField( layer, field, true ) != OGRERR_NONE )
    {
      QgsMessageLog::logMessage( QObject::tr( "creation of field %1 failed" ).arg( it->first ), QObject::tr( "OGR" ) );
    }
  }

  OGR_DS_Destroy( dataSource );

  if ( driverName == "ESRI Shapefile" )
  {
    QString layerName = uri.left( uri.indexOf( ".shp", Qt::CaseInsensitive ) );
    QFile prjFile( layerName + ".qpj" );
    if ( prjFile.open( QIODevice::WriteOnly ) )
    {
      QTextStream prjStream( &prjFile );
      prjStream << myWkt.toLocal8Bit().data() << endl;
      prjFile.close();
    }
    else
    {
      QgsMessageLog::logMessage( QObject::tr( "Couldn't create file %1.qpj" ).arg( layerName ), QObject::tr( "OGR" ) );
    }
  }

  QgsDebugMsg( QString( "GDAL Version number %1" ).arg( GDAL_VERSION_NUM ) );
#if defined(GDAL_VERSION_NUM) && GDAL_VERSION_NUM >= 1310
  if ( reference )
  {
    OSRRelease( reference );
  }
#endif //GDAL_VERSION_NUM
  return true;
}

QgsCoordinateReferenceSystem QgsOgrProvider::crs()
{
  QgsDebugMsg( "Entering." );

  QgsCoordinateReferenceSystem srs;

  if ( ogrDriver )
  {
    QString driverName = OGR_Dr_GetName( ogrDriver );

    if ( driverName == "ESRI Shapefile" )
    {
      QString layerName = mFilePath.left( mFilePath.indexOf( ".shp", Qt::CaseInsensitive ) );
      QFile prjFile( layerName + ".qpj" );
      if ( prjFile.open( QIODevice::ReadOnly ) )
      {
        QTextStream prjStream( &prjFile );
        QString myWktString = prjStream.readLine();
        prjFile.close();

        if ( srs.createFromWkt( myWktString.toUtf8().constData() ) )
          return srs;
      }
    }
  }

  // add towgs84 parameter
  QgsCoordinateReferenceSystem::setupESRIWktFix();

  OGRSpatialReferenceH mySpatialRefSys = OGR_L_GetSpatialRef( ogrLayer );
  if ( mySpatialRefSys )
  {
    // get the proj4 text
    char *pszProj4;
    OSRExportToProj4( mySpatialRefSys, &pszProj4 );
    QgsDebugMsg( pszProj4 );
    OGRFree( pszProj4 );

    char *pszWkt = NULL;
    OSRExportToWkt( mySpatialRefSys, &pszWkt );

    srs.createFromWkt( pszWkt );
    OGRFree( pszWkt );
  }
  else
  {
    QgsDebugMsg( "no spatial reference found" );
  }

  return srs;
}

void QgsOgrProvider::uniqueValues( int index, QList<QVariant> &uniqueValues, int limit )
{
  uniqueValues.clear();

  if ( index < 0 || index >= mAttributeFields.count() )
    return;

  const QgsField& fld = mAttributeFields[index];
  if ( fld.name().isNull() )
  {
    return; //not a provider field
  }

#if defined(GDAL_VERSION_NUM) && GDAL_VERSION_NUM < 1910
  // avoid GDAL #4509
  return QgsVectorDataProvider::uniqueValues( index, uniqueValues, limit );
#else
  QByteArray sql = "SELECT DISTINCT " + quotedIdentifier( mEncoding->fromUnicode( fld.name() ) );
  sql += " FROM " + quotedIdentifier( OGR_FD_GetName( OGR_L_GetLayerDefn( ogrLayer ) ) );

  if ( !mSubsetString.isEmpty() )
  {
    sql += " WHERE " + mEncoding->fromUnicode( mSubsetString );
  }

  sql += " ORDER BY " + mEncoding->fromUnicode( fld.name() ) + " ASC";  // quoting of fieldname produces a syntax error

  QgsDebugMsg( QString( "SQL: %1" ).arg( mEncoding->toUnicode( sql ) ) );
  OGRLayerH l = OGR_DS_ExecuteSQL( ogrDataSource, sql.constData(), NULL, "SQL" );
  if ( l == 0 )
  {
    QgsDebugMsg( "Failed to execute SQL" );
    return QgsVectorDataProvider::uniqueValues( index, uniqueValues, limit );
  }

  OGRFeatureH f;
  while ( 0 != ( f = OGR_L_GetNextFeature( l ) ) )
  {
    uniqueValues << ( OGR_F_IsFieldSet( f, 0 ) ? convertValue( fld.type(), mEncoding->toUnicode( OGR_F_GetFieldAsString( f, 0 ) ) ) : QVariant( fld.type() ) );
    OGR_F_Destroy( f );

    if ( limit >= 0 && uniqueValues.size() >= limit )
      break;
  }

  OGR_DS_ReleaseResultSet( ogrDataSource, l );
#endif
}

QVariant QgsOgrProvider::minimumValue( int index )
{
  if ( index < 0 || index >= mAttributeFields.count() )
  {
    return QVariant();
  }
  const QgsField& fld = mAttributeFields[index];

  QByteArray sql = "SELECT MIN(" + quotedIdentifier( mEncoding->fromUnicode( fld.name() ) );
  sql += ") FROM " + quotedIdentifier( OGR_FD_GetName( OGR_L_GetLayerDefn( ogrLayer ) ) );

  if ( !mSubsetString.isEmpty() )
  {
    sql += " WHERE " + mEncoding->fromUnicode( mSubsetString );
  }

  OGRLayerH l = OGR_DS_ExecuteSQL( ogrDataSource, sql.constData(), NULL, "SQL" );
  if ( l == 0 )
  {
    QgsDebugMsg( QString( "Failed to execute SQL: %1" ).arg( mEncoding->toUnicode( sql ) ) );
    return QgsVectorDataProvider::minimumValue( index );
  }

  OGRFeatureH f = OGR_L_GetNextFeature( l );
  if ( f == 0 )
  {
    OGR_DS_ReleaseResultSet( ogrDataSource, l );
    return QVariant();
  }

  QVariant value = OGR_F_IsFieldSet( f, 0 ) ? convertValue( fld.type(), mEncoding->toUnicode( OGR_F_GetFieldAsString( f, 0 ) ) ) : QVariant( fld.type() );
  OGR_F_Destroy( f );

  OGR_DS_ReleaseResultSet( ogrDataSource, l );

  return value;
}

QVariant QgsOgrProvider::maximumValue( int index )
{
  if ( index < 0 || index >= mAttributeFields.count() )
  {
    return QVariant();
  }
  const QgsField& fld = mAttributeFields[index];

  QByteArray sql = "SELECT MAX(" + quotedIdentifier( mEncoding->fromUnicode( fld.name() ) );
  sql += ") FROM " + quotedIdentifier( OGR_FD_GetName( OGR_L_GetLayerDefn( ogrLayer ) ) );

  if ( !mSubsetString.isEmpty() )
  {
    sql += " WHERE " + mEncoding->fromUnicode( mSubsetString );
  }

  OGRLayerH l = OGR_DS_ExecuteSQL( ogrDataSource, sql.constData(), NULL, "SQL" );
  if ( l == 0 )
  {
    QgsDebugMsg( QString( "Failed to execute SQL: %1" ).arg( mEncoding->toUnicode( sql ) ) );
    return QgsVectorDataProvider::maximumValue( index );
  }

  OGRFeatureH f = OGR_L_GetNextFeature( l );
  if ( f == 0 )
  {
    OGR_DS_ReleaseResultSet( ogrDataSource, l );
    return QVariant();
  }

  QVariant value = OGR_F_IsFieldSet( f, 0 ) ? convertValue( fld.type(), mEncoding->toUnicode( OGR_F_GetFieldAsString( f, 0 ) ) ) : QVariant( fld.type() );
  OGR_F_Destroy( f );

  OGR_DS_ReleaseResultSet( ogrDataSource, l );

  return value;
}

QByteArray QgsOgrProvider::quotedIdentifier( QByteArray field )
{
  return QgsOgrUtils::quotedIdentifier( field, ogrDriverName );
}

QByteArray QgsOgrUtils::quotedIdentifier( QByteArray field, const QString& ogrDriverName )
{
  if ( ogrDriverName == "MySQL" )
  {
    field.replace( '\\', "\\\\" );
    field.replace( "`", "``" );
    return field.prepend( "`" ).append( "`" );
  }
  else
  {
    field.replace( '\\', "\\\\" );
    field.replace( '"', "\\\"" );
    field.replace( "'", "\\'" );
    return field.prepend( "\"" ).append( "\"" );
  }
}

bool QgsOgrProvider::syncToDisc()
{
  if ( OGR_L_SyncToDisk( ogrLayer ) != OGRERR_NONE )
  {
    pushError( tr( "OGR error syncing to disk: %1" ).arg( CPLGetLastErrorMsg() ) );
  }

  //for shapefiles: is there already a spatial index?
  if ( !mFilePath.isEmpty() )
  {
    QFileInfo fi( mFilePath );

    //remove the suffix and add .qix
    int suffixLength = fi.suffix().length();
    if ( suffixLength > 0 )
    {
      QString indexFilePath = mFilePath;
      indexFilePath.chop( suffixLength );
      indexFilePath.append( "qix" );
      QFile indexFile( indexFilePath );
      if ( indexFile.exists() ) //there is already a spatial index file
      {
        //the already existing spatial index is removed automatically by OGR
        return createSpatialIndex();
      }
    }
  }

  return true;
}

void QgsOgrProvider::recalculateFeatureCount()
{
  OGRGeometryH filter = OGR_L_GetSpatialFilter( ogrLayer );
  if ( filter )
  {
    filter = OGR_G_Clone( filter );
    OGR_L_SetSpatialFilter( ogrLayer, 0 );
  }

  // feature count returns number of features within current spatial filter
  // so we remove it if there's any and then put it back
  if ( mOgrGeometryTypeFilter == wkbUnknown )
  {
    featuresCounted = OGR_L_GetFeatureCount( ogrLayer, true );
  }
  else
  {
    featuresCounted = 0;
    OGR_L_ResetReading( ogrLayer );
    setRelevantFields( ogrLayer, true, QgsAttributeList() );
    OGR_L_ResetReading( ogrLayer );
    OGRFeatureH fet;
    while (( fet = OGR_L_GetNextFeature( ogrLayer ) ) )
    {
      if ( !fet ) continue;
      OGRGeometryH geom = OGR_F_GetGeometryRef( fet );
      if ( geom )
      {
        OGRwkbGeometryType gType = OGR_G_GetGeometryType( geom );
        if ( gType == mOgrGeometryTypeFilter ) featuresCounted++;
      }
      OGR_F_Destroy( fet );
    }
    OGR_L_ResetReading( ogrLayer );

  }

  if ( filter )
  {
    OGR_L_SetSpatialFilter( ogrLayer, filter );
  }
}

OGRwkbGeometryType QgsOgrProvider::ogrWkbSingleFlatten( OGRwkbGeometryType type )
{
  type = wkbFlatten( type );
  switch ( type )
  {
    case wkbMultiPoint: return wkbPoint;
    case wkbMultiLineString: return wkbLineString;
    case wkbMultiPolygon: return wkbPolygon;
    default: return type;
  }
}

OGRLayerH QgsOgrProvider::setSubsetString( OGRLayerH layer, OGRDataSourceH ds )
{
  return QgsOgrUtils::setSubsetString( layer, ds, mEncoding, mSubsetString );
}

OGRLayerH QgsOgrUtils::setSubsetString( OGRLayerH layer, OGRDataSourceH ds, QTextCodec* encoding, const QString& subsetString )
{
  QByteArray layerName = OGR_FD_GetName( OGR_L_GetLayerDefn( layer ) );
  OGRSFDriverH ogrDriver = OGR_DS_GetDriver( ds );
  QString ogrDriverName = OGR_Dr_GetName( ogrDriver );

  if ( ogrDriverName == "ODBC" ) //the odbc driver does not like schema names for subset
  {
    QString layerNameString = encoding->toUnicode( layerName );
    int dotIndex = layerNameString.indexOf( "." );
    if ( dotIndex > 1 )
    {
      QString modifiedLayerName = layerNameString.right( layerNameString.size() - dotIndex - 1 );
      layerName = encoding->fromUnicode( modifiedLayerName );
    }
  }
  QByteArray sql = "SELECT * FROM " + quotedIdentifier( layerName, ogrDriverName );
  sql += " WHERE " + encoding->fromUnicode( subsetString );

  QgsDebugMsg( QString( "SQL: %1" ).arg( encoding->toUnicode( sql ) ) );
  return OGR_DS_ExecuteSQL( ds, sql.constData(), NULL, NULL );
}

// ---------------------------------------------------------------------------

QGISEXTERN QgsVectorLayerImport::ImportError createEmptyLayer(
  const QString& uri,
  const QgsFields &fields,
  QGis::WkbType wkbType,
  const QgsCoordinateReferenceSystem *srs,
  bool overwrite,
  QMap<int, int> *oldToNewAttrIdxMap,
  QString *errorMessage,
  const QMap<QString, QVariant> *options )
{
  return QgsOgrProvider::createEmptyLayer(
           uri, fields, wkbType, srs, overwrite,
           oldToNewAttrIdxMap, errorMessage, options
         );
}

QGISEXTERN void cleanupProvider()
{
  OGRCleanupAll();
}<|MERGE_RESOLUTION|>--- conflicted
+++ resolved
@@ -770,12 +770,8 @@
   return ogrDriverName;
 }
 
-<<<<<<< HEAD
-
-void QgsOgrProvider::setRelevantFields( bool fetchGeometry, const QgsAttributeList &fetchAttributes )
-=======
+
 void QgsOgrProvider::setRelevantFields( OGRLayerH ogrLayer, bool fetchGeometry, const QgsAttributeList &fetchAttributes )
->>>>>>> 4e3738a2
 {
   QgsOgrUtils::setRelevantFields( ogrLayer, mAttributeFields.count(), fetchGeometry, fetchAttributes );
 }

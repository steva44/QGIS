/***************************************************************************
  qgspostgresprovider.cpp  -  QGIS data provider for PostgreSQL/PostGIS layers
                             -------------------
    begin                : 2004/01/07
    copyright            : (C) 2004 by Gary E.Sherman
    email                : sherman at mrcc.com
 ***************************************************************************/

/***************************************************************************
 *                                                                         *
 *   This program is free software; you can redistribute it and/or modify  *
 *   it under the terms of the GNU General Public License as published by  *
 *   the Free Software Foundation; either version 2 of the License, or     *
 *   (at your option) any later version.                                   *
 *                                                                         *
 ***************************************************************************/

#include <qgsapplication.h>
#include <qgsfeature.h>
#include <qgsfield.h>
#include <qgsgeometry.h>
#include <qgsmessageoutput.h>
#include <qgsmessagelog.h>
#include <qgsrectangle.h>
#include <qgscoordinatereferencesystem.h>

#include "qgsvectorlayerimport.h"
#include "qgsprovidercountcalcevent.h"
#include "qgsproviderextentcalcevent.h"
#include "qgspostgresprovider.h"
#include "qgspostgresconn.h"
#include "qgspgsourceselect.h"
#include "qgspostgresdataitems.h"
#include "qgspostgresfeatureiterator.h"
#include "qgslogger.h"

const QString POSTGRES_KEY = "postgres";
const QString POSTGRES_DESCRIPTION = "PostgreSQL/PostGIS data provider";

int QgsPostgresProvider::sProviderIds = 0;

QgsPostgresProvider::QgsPostgresProvider( QString const & uri )
    : QgsVectorDataProvider( uri )
    , mValid( false )
    , mPrimaryKeyType( pktUnknown )
    , mSpatialColType( sctNone )
    , mDetectedGeomType( QGis::WKBUnknown )
    , mRequestedGeomType( QGis::WKBUnknown )
    , mUseEstimatedMetadata( false )
    , mSelectAtIdDisabled( false )
    , mConnectionRO( 0 )
    , mConnectionRW( 0 )
    , mFidCounter( 0 )
{
  mProviderId = sProviderIds++;

  QgsDebugMsg( QString( "URI: %1 " ).arg( uri ) );

  mUri = QgsDataSourceURI( uri );

  // populate members from the uri structure
  mSchemaName = mUri.schema();
  mTableName = mUri.table();
  mGeometryColumn = mUri.geometryColumn();
  mSqlWhereClause = mUri.sql();
  mRequestedSrid = mUri.srid();
  mRequestedGeomType = mUri.wkbType();

  if ( mSchemaName.isEmpty() && mTableName.startsWith( "(" ) && mTableName.endsWith( ")" ) )
  {
    mIsQuery = true;
    mQuery = mTableName;
    mTableName = "";
  }
  else
  {
    mIsQuery = false;

    if ( !mSchemaName.isEmpty() )
    {
      mQuery += quotedIdentifier( mSchemaName ) + ".";
    }

    if ( !mTableName.isEmpty() )
    {
      mQuery += quotedIdentifier( mTableName );
    }
  }

  mUseEstimatedMetadata = mUri.useEstimatedMetadata();
  mSelectAtIdDisabled = mUri.selectAtIdDisabled();

  QgsDebugMsg( QString( "Connection info is %1" ).arg( mUri.connectionInfo() ) );
  QgsDebugMsg( QString( "Geometry column is: %1" ).arg( mGeometryColumn ) );
  QgsDebugMsg( QString( "Schema is: %1" ).arg( mSchemaName ) );
  QgsDebugMsg( QString( "Table name is: %1" ).arg( mTableName ) );
  QgsDebugMsg( QString( "Query is: %1" ).arg( mQuery ) );
  QgsDebugMsg( QString( "Where clause is: %1" ).arg( mSqlWhereClause ) );

  // no table/query passed, the provider could be used to get tables
  if ( mQuery.isEmpty() )
  {
    return;
  }

  mConnectionRO = QgsPostgresConn::connectDb( mUri.connectionInfo(), true );
  if ( !mConnectionRO )
  {
    return;
  }

  if ( !hasSufficientPermsAndCapabilities() ) // check permissions and set capabilities
  {
    disconnectDb();
    return;
  }

  if ( !getGeometryDetails() ) // gets srid, geometry and data type
  {
    // the table is not a geometry table
    QgsMessageLog::logMessage( tr( "invalid PostgreSQL layer" ), tr( "PostGIS" ) );
    disconnectDb();
    return;
  }

  if ( mSpatialColType == sctTopoGeometry )
  {
    if ( !getTopoLayerInfo() ) // gets topology name and layer id
    {
      QgsMessageLog::logMessage( tr( "invalid PostgreSQL topology layer" ), tr( "PostGIS" ) );
      disconnectDb();
      return;
    }
  }

  mLayerExtent.setMinimal();
  mFeaturesCounted = -1;

  // set the primary key
  if ( !determinePrimaryKey() )
  {
    mValid = false;
    disconnectDb();
    return;
  }

  // Set the postgresql message level so that we don't get the
  // 'there is no transaction in progress' warning.
#ifndef QGISDEBUG
  mConnectionRO->PQexecNR( "set client_min_messages to error" );
#endif

  //fill type names into sets
  mNativeTypes
  // integer types
  << QgsVectorDataProvider::NativeType( tr( "Whole number (smallint - 16bit)" ), "int2", QVariant::Int )
  << QgsVectorDataProvider::NativeType( tr( "Whole number (integer - 32bit)" ), "int4", QVariant::Int )
  << QgsVectorDataProvider::NativeType( tr( "Whole number (integer - 64bit)" ), "int8", QVariant::LongLong )
  << QgsVectorDataProvider::NativeType( tr( "Decimal number (numeric)" ), "numeric", QVariant::Double, 1, 20, 0, 20 )
  << QgsVectorDataProvider::NativeType( tr( "Decimal number (decimal)" ), "decimal", QVariant::Double, 1, 20, 0, 20 )

  // floating point
  << QgsVectorDataProvider::NativeType( tr( "Decimal number (real)" ), "real", QVariant::Double )
  << QgsVectorDataProvider::NativeType( tr( "Decimal number (double)" ), "double precision", QVariant::Double )

  // string types
  << QgsVectorDataProvider::NativeType( tr( "Text, fixed length (char)" ), "char", QVariant::String, 1, 255 )
  << QgsVectorDataProvider::NativeType( tr( "Text, limited variable length (varchar)" ), "varchar", QVariant::String, 1, 255 )
  << QgsVectorDataProvider::NativeType( tr( "Text, unlimited length (text)" ), "text", QVariant::String )
  ;

  QString key;
  switch ( mPrimaryKeyType )
  {
    case pktOid:
      key = "oid";
      break;
    case pktTid:
      key = "tid";
      break;
    case pktInt:
      Q_ASSERT( mPrimaryKeyAttrs.size() == 1 );
      Q_ASSERT( mPrimaryKeyAttrs[0] >= 0 && mPrimaryKeyAttrs[0] < mAttributeFields.count() );
      key = mAttributeFields[ mPrimaryKeyAttrs[0] ].name();
      break;
    case pktFidMap:
    {
      QString delim;
      foreach ( int idx, mPrimaryKeyAttrs )
      {
        key += delim + mAttributeFields[ idx ].name();
        delim = ",";
      }
    }
    break;
    case pktUnknown:
      mValid = false;
      break;
  }

  if ( mValid )
  {
    mUri.setKeyColumn( key );
    setDataSourceUri( mUri.uri() );
  }
  else
  {
    disconnectDb();
  }
}

QgsPostgresProvider::~QgsPostgresProvider()
{
  disconnectDb();

  QgsDebugMsg( "deconstructing." );
}

void QgsPostgresProvider::disconnectDb()
{
  if ( mConnectionRO )
  {
    mConnectionRO->disconnect();
    mConnectionRO = 0;
  }

  if ( mConnectionRW )
  {
    mConnectionRW->disconnect();
    mConnectionRW = 0;
  }
}

QString QgsPostgresProvider::storageType() const
{
  return "PostgreSQL database with PostGIS extension";
}

<<<<<<< HEAD
=======
bool QgsPostgresProvider::declareCursor(
  const QString &cursorName,
  const QgsAttributeList &fetchAttributes,
  bool fetchGeometry,
  QString whereClause )
{
  if ( fetchGeometry && mGeometryColumn.isNull() )
  {
    return false;
  }

  try
  {
    QString query = "SELECT ", delim = "";

    if ( fetchGeometry )
    {
      query += QString( "%1(%2(%3%4),'%5')" )
               .arg( mConnectionRO->majorVersion() < 2 ? "asbinary" : "st_asbinary" )
               .arg( mConnectionRO->majorVersion() < 2 ? "force_2d" : "st_force_2d" )
               .arg( quotedIdentifier( mGeometryColumn ) )
               .arg( mSpatialColType == sctGeography ? "::geometry" : "" )
               .arg( endianString() );
      delim = ",";
    }

    switch ( mPrimaryKeyType )
    {
      case pktOid:
        query += delim + "oid";
        delim = ",";
        break;

      case pktTid:
        query += delim + "ctid";
        delim = ",";
        break;

      case pktInt:
        query += delim + quotedIdentifier( field( mPrimaryKeyAttrs[0] ).name() );
        delim = ",";
        break;

      case pktFidMap:
        foreach ( int idx, mPrimaryKeyAttrs )
        {
          query += delim + mConnectionRO->fieldExpression( field( idx ) );
          delim = ",";
        }
        break;

      case pktUnknown:
        QgsDebugMsg( "Cannot declare cursor without primary key." );
        return false;
        break;
    }

    foreach ( int idx, fetchAttributes )
    {
      if ( mPrimaryKeyAttrs.contains( idx ) )
        continue;

      query += delim + mConnectionRO->fieldExpression( field( idx ) );
    }

    query += " FROM " + mQuery;

    if ( !whereClause.isEmpty() )
      query += QString( " WHERE %1" ).arg( whereClause );

    if ( !mConnectionRO->openCursor( cursorName, query ) )
    {
      // reloading the fields might help next time around
      rewind();
      return false;
    }
  }
  catch ( PGFieldNotFound )
  {
    rewind();
    return false;
  }

  return true;
}
>>>>>>> 122cff78

static bool operator<( const QVariant &a, const QVariant &b )
{
  if ( a.isNull() || b.isNull() )
    return false;

  if ( a.type() == b.type() )
  {
    switch ( a.type() )
    {
      case QVariant::Int:
      case QVariant::Char:
        return a.toInt() < b.toInt();

      case QVariant::Double:
        return a.toDouble() < b.toDouble();

      case QVariant::LongLong:
        return a.toLongLong() < b.toLongLong();

      case QVariant::List:
      {
        QList<QVariant> al = a.toList();
        QList<QVariant> bl = b.toList();

        int i, n = qMin( al.size(), bl.size() );
        for ( i = 0; i < n && al[i] == bl[i]; i++ )
          ;

        if ( i == n )
          return al.size() < bl.size();
        else
          return al[i] < bl[i];
      }
      break;

      case QVariant::StringList:
      {
        QStringList al = a.toStringList();
        QStringList bl = b.toStringList();

        int i, n = qMin( al.size(), bl.size() );
        for ( i = 0; i < n && al[i] == bl[i]; i++ )
          ;

        if ( i == n )
          return al.size() < bl.size();
        else
          return al[i] < bl[i];
      }
      break;

      case QVariant::Date:
        return a.toDate() < b.toDate();

      case QVariant::Time:
        return a.toTime() < b.toTime();

      case QVariant::DateTime:
        return a.toDateTime() < b.toDateTime();

      case QVariant::Bool:
        return a.toBool() < b.toBool();

      case QVariant::UInt:
        return a.toUInt() < b.toUInt();

      case QVariant::ULongLong:
        return a.toULongLong() < b.toULongLong();

      default:
        break;
    }
  }

  return a.canConvert( QVariant::String ) && b.canConvert( QVariant::String ) && a.toString() < b.toString();
}

QgsFeatureId QgsPostgresProvider::lookupFid( const QVariant &v )
{
  QMap<QVariant, QgsFeatureId>::const_iterator it = mKeyToFid.find( v );

  if ( it != mKeyToFid.constEnd() )
  {
    return it.value();
  }

  mFidToKey.insert( ++mFidCounter, v );
  mKeyToFid.insert( v, mFidCounter );

  return mFidCounter;
}

<<<<<<< HEAD
QgsFeatureIterator QgsPostgresProvider::getFeatures( const QgsFeatureRequest& request )
=======
bool QgsPostgresProvider::getFeature( QgsPostgresResult &queryResult, int row, bool fetchGeometry,
                                      QgsFeature &feature,
                                      const QgsAttributeList &fetchAttributes )
{
  try
  {
    feature.clearAttributeMap();

    int col = 0;

    if ( fetchGeometry )
    {
      int returnedLength = ::PQgetlength( queryResult.result(), row, col );
      if ( returnedLength > 0 )
      {
        unsigned char *featureGeom = new unsigned char[returnedLength + 1];
        memset( featureGeom, 0, returnedLength + 1 );
        memcpy( featureGeom, PQgetvalue( queryResult.result(), row, col ), returnedLength );
        feature.setGeometryAndOwnership( featureGeom, returnedLength + 1 );
      }
      else
      {
        feature.setGeometryAndOwnership( 0, 0 );
        QgsMessageLog::logMessage( tr( "Couldn't get the feature geometry in binary form" ), tr( "PostGIS" ) );
      }

      col++;
    }

    QgsFeatureId fid = 0;

    switch ( mPrimaryKeyType )
    {
      case pktOid:
      case pktTid:
      case pktInt:
        fid = mConnectionRO->getBinaryInt( queryResult, row, col++ );
        if ( mPrimaryKeyType == pktInt && fetchAttributes.contains( mPrimaryKeyAttrs[0] ) )
          feature.addAttribute( mPrimaryKeyAttrs[0], fid );
        break;

      case pktFidMap:
      {
        QList<QVariant> primaryKeyVals;

        foreach ( int idx, mPrimaryKeyAttrs )
        {
          const QgsField &fld = field( idx );

          QVariant v = convertValue( fld.type(), queryResult.PQgetvalue( row, col ) );
          primaryKeyVals << v;

          if ( fetchAttributes.contains( idx ) )
            feature.addAttribute( idx, v );

          col++;
        }

        fid = lookupFid( QVariant( primaryKeyVals ) );
      }
      break;

      case pktUnknown:
        Q_ASSERT( !"FAILURE: cannot get feature with unknown primary key" );
        return false;
    }

    feature.setFeatureId( fid );
    QgsDebugMsgLevel( QString( "fid=%1" ).arg( fid ), 4 );

    // iterate attributes
    foreach ( int idx, fetchAttributes )
    {
      if ( mPrimaryKeyAttrs.contains( idx ) )
        continue;

      const QgsField &fld = field( idx );

      QVariant v = convertValue( fld.type(), queryResult.PQgetvalue( row, col ) );
      feature.addAttribute( idx, v );

      col++;
    }

    return true;
  }
  catch ( PGFieldNotFound )
  {
    return false;
  }
}

void QgsPostgresProvider::select( QgsAttributeList fetchAttributes, QgsRectangle rect, bool fetchGeometry, bool useIntersect )
{
  QString cursorName = QString( "qgisf%1" ).arg( mProviderId );

  if ( mFetching )
  {
    mConnectionRO->closeCursor( cursorName );
    mFetching = false;

    while ( !mFeatureQueue.empty() )
    {
      mFeatureQueue.dequeue();
    }
  }

  QString whereClause;

  if ( !rect.isEmpty() && !mGeometryColumn.isNull() )
  {
    if ( mSpatialColType == sctGeography )
    {
      rect = QgsRectangle( -180.0, -90.0, 180.0, 90.0 ).intersect( &rect );
      if ( !rect.isFinite() )
        whereClause = "false";
    }

    if ( whereClause.isEmpty() )
    {
      QString qBox;
      if ( mConnectionRO->majorVersion() < 2 )
      {
        qBox = QString( "setsrid('BOX3D(%1)'::box3d,%2)" )
               .arg( rect.asWktCoordinates() )
               .arg( mRequestedSrid.isEmpty() ? mDetectedSrid : mRequestedSrid );
      }
      else
      {
        qBox = QString( "st_makeenvelope(%1,%2,%3,%4,%5)" )
               .arg( rect.xMinimum(), 0, 'f', 16 )
               .arg( rect.yMinimum(), 0, 'f', 16 )
               .arg( rect.xMaximum(), 0, 'f', 16 )
               .arg( rect.yMaximum(), 0, 'f', 16 )
               .arg( mRequestedSrid.isEmpty() ? mDetectedSrid : mRequestedSrid );
      }

      whereClause = QString( "%1 && %2" )
                    .arg( quotedIdentifier( mGeometryColumn ) )
                    .arg( qBox );
      if ( useIntersect )
      {
        whereClause += QString( " AND %1(%2%3,%4)" )
                       .arg( mConnectionRO->majorVersion() < 2 ? "intersects" : "st_intersects" )
                       .arg( quotedIdentifier( mGeometryColumn ) )
                       .arg( mSpatialColType == sctGeography ? "::geometry" : "" )
                       .arg( qBox );
      }
    }

    if ( !mRequestedSrid.isEmpty() && mRequestedSrid != mDetectedSrid )
    {
      whereClause += QString( " AND %1(%2%3)=%4" )
                     .arg( mConnectionRO->majorVersion() < 2 ? "srid" : "st_srid" )
                     .arg( quotedIdentifier( mGeometryColumn ) )
                     .arg( mSpatialColType == sctGeography ? "::geography" : "" )
                     .arg( mRequestedSrid );
    }

    if ( mRequestedGeomType != QGis::WKBUnknown && mRequestedGeomType != mDetectedGeomType )
    {
      whereClause += QString( " AND %1" ).arg( QgsPostgresConn::postgisTypeFilter( mGeometryColumn, mRequestedGeomType, mSpatialColType == sctGeography ) );
    }
  }

  if ( !mSqlWhereClause.isEmpty() )
  {
    if ( !whereClause.isEmpty() )
      whereClause += " AND ";

    whereClause += "(" + mSqlWhereClause + ")";
  }

  mFetchGeom = fetchGeometry;
  mAttributesToFetch = fetchAttributes;
  if ( !declareCursor( cursorName, fetchAttributes, fetchGeometry, whereClause ) )
    return;

  mFetching = true;
  mFetched = 0;
}

bool QgsPostgresProvider::nextFeature( QgsFeature& feature )
>>>>>>> 122cff78
{
  if ( !mValid )
  {
    QgsMessageLog::logMessage( tr( "Read attempt on an invalid postgresql data source" ), tr( "PostGIS" ) );
    return QgsFeatureIterator();
  }
  return QgsFeatureIterator( new QgsPostgresFeatureIterator( this, request ) );
}



QString QgsPostgresProvider::pkParamWhereClause( int offset, const char *alias ) const
{
  QString whereClause;

  QString aliased;
  if ( alias ) aliased = QString( "%1." ).arg( alias );

  switch ( mPrimaryKeyType )
  {
    case pktTid:
      whereClause = QString( "%2ctid=$%1" ).arg( offset ).arg( aliased );
      break;

    case pktOid:
      whereClause = QString( "%2oid=$%1" ).arg( offset ).arg( aliased );
      break;

    case pktInt:
      Q_ASSERT( mPrimaryKeyAttrs.size() == 1 );
      whereClause = QString( "%3%1=$%2" ).arg( quotedIdentifier( field( mPrimaryKeyAttrs[0] ).name() ) ).arg( offset ).arg( aliased );
      break;

    case pktFidMap:
    {
      QString delim = "";
      for ( int i = 0; i < mPrimaryKeyAttrs.size(); i++ )
      {
        int idx = mPrimaryKeyAttrs[i];
        const QgsField &fld = field( idx );

        whereClause += delim + QString( "%3%1=$%2" ).arg( mConnectionRO->fieldExpression( fld ) ).arg( offset++ ).arg( aliased );
        delim = " AND ";
      }
    }
    break;

    case pktUnknown:
      Q_ASSERT( !"FAILURE: Primary key unknown" );
      whereClause = "NULL";
      break;
  }

  if ( !mSqlWhereClause.isEmpty() )
  {
    if ( !whereClause.isEmpty() )
      whereClause += " AND ";

    whereClause += "(" + mSqlWhereClause + ")";
  }

  return whereClause;
}

void QgsPostgresProvider::appendPkParams( QgsFeatureId featureId, QStringList &params ) const
{
  switch ( mPrimaryKeyType )
  {
    case pktOid:
    case pktInt:
      params << QString::number( featureId );
      break;

    case pktTid:
      params << QString( "'(%1,%2)'" ).arg( FID_TO_NUMBER( featureId ) >> 16 ).arg( FID_TO_NUMBER( featureId ) & 0xffff );
      break;

    case pktFidMap:
    {
      QList<QVariant> pkVals;
      QMap<QgsFeatureId, QVariant>::const_iterator it = mFidToKey.find( featureId );
      if ( it != mFidToKey.constEnd() )
      {
        pkVals = it.value().toList();
        Q_ASSERT( pkVals.size() == mPrimaryKeyAttrs.size() );
      }

      for ( int i = 0; i < mPrimaryKeyAttrs.size(); i++ )
      {
        if ( i < pkVals.size() )
        {
          params << pkVals[i].toString();
        }
        else
        {
          QgsDebugMsg( QString( "FAILURE: Key value %1 for feature %2 not found." ).arg( mPrimaryKeyAttrs[i] ).arg( featureId ) );
          params << "NULL";
        }
      }

      QgsDebugMsg( QString( "keys params: %1" ).arg( params.join( "; " ) ) );
    }
    break;

    case pktUnknown:
      Q_ASSERT( !"FAILURE: Primary key unknown" );
      break;
  }
}

QString QgsPostgresProvider::whereClause( QgsFeatureId featureId ) const
{
  QString whereClause;

  switch ( mPrimaryKeyType )
  {
    case pktTid:
      whereClause = QString( "ctid='(%1,%2)'" )
                    .arg( FID_TO_NUMBER( featureId ) >> 16 )
                    .arg( FID_TO_NUMBER( featureId ) & 0xffff );
      break;

    case pktOid:
      whereClause = QString( "oid=%1" ).arg( featureId );
      break;

    case pktInt:
      Q_ASSERT( mPrimaryKeyAttrs.size() == 1 );
      whereClause = QString( "%1=%2" ).arg( quotedIdentifier( field( mPrimaryKeyAttrs[0] ).name() ) ).arg( featureId );
      break;

    case pktFidMap:
    {
      QMap<QgsFeatureId, QVariant>::const_iterator it = mFidToKey.find( featureId );
      if ( it != mFidToKey.constEnd() )
      {
        QList<QVariant> pkVals = it.value().toList();

        Q_ASSERT( pkVals.size() == mPrimaryKeyAttrs.size() );

        QString delim = "";
        for ( int i = 0; i < mPrimaryKeyAttrs.size(); i++ )
        {
          int idx = mPrimaryKeyAttrs[i];
          const QgsField &fld = field( idx );

          whereClause += delim + QString( "%1=%2" ).arg( mConnectionRO->fieldExpression( fld ) ).arg( quotedValue( pkVals[i].toString() ) );
          delim = " AND ";
        }
      }
      else
      {
        QgsDebugMsg( QString( "FAILURE: Key values for feature %1 not found." ).arg( featureId ) );
        whereClause = "NULL";
      }
    }
    break;

    case pktUnknown:
      Q_ASSERT( !"FAILURE: Primary key unknown" );
      whereClause = "NULL";
      break;
  }

  if ( !mSqlWhereClause.isEmpty() )
  {
    if ( !whereClause.isEmpty() )
      whereClause += " AND ";

    whereClause += "(" + mSqlWhereClause + ")";
  }

  return whereClause;
}


void QgsPostgresProvider::setExtent( QgsRectangle& newExtent )
{
  mLayerExtent.setXMaximum( newExtent.xMaximum() );
  mLayerExtent.setXMinimum( newExtent.xMinimum() );
  mLayerExtent.setYMaximum( newExtent.yMaximum() );
  mLayerExtent.setYMinimum( newExtent.yMinimum() );
}

/**
 * Return the feature type
 */
QGis::WkbType QgsPostgresProvider::geometryType() const
{
  return mRequestedGeomType != QGis::WKBUnknown ? mRequestedGeomType : mDetectedGeomType;
}

const QgsField &QgsPostgresProvider::field( int index ) const
{
  if ( index < 0 || index >= mAttributeFields.count() )
  {
    QgsMessageLog::logMessage( tr( "FAILURE: Field %1 not found." ).arg( index ), tr( "PostGIS" ) );
    throw PGFieldNotFound();
  }

  return mAttributeFields[index];
}

const QgsFields & QgsPostgresProvider::fields() const
{
  return mAttributeFields;
}

QString QgsPostgresProvider::dataComment() const
{
  return mDataComment;
}


/** @todo XXX Perhaps this should be promoted to QgsDataProvider? */
QString QgsPostgresProvider::endianString()
{
  switch ( QgsApplication::endian() )
  {
    case QgsApplication::NDR:
      return QString( "NDR" );
      break;
    case QgsApplication::XDR:
      return QString( "XDR" );
      break;
    default :
      return QString( "Unknown" );
  }
}

bool QgsPostgresProvider::loadFields()
{
  if ( !mIsQuery )
  {
    QgsDebugMsg( QString( "Loading fields for table %1" ).arg( mTableName ) );

    // Get the relation oid for use in later queries
    QString sql = QString( "SELECT regclass(%1)::oid" ).arg( quotedValue( mQuery ) );
    QgsPostgresResult tresult = mConnectionRO->PQexec( sql );
    QString tableoid = tresult.PQgetvalue( 0, 0 );

    // Get the table description
    sql = QString( "SELECT description FROM pg_description WHERE objoid=%1 AND objsubid=0" ).arg( tableoid );
    tresult = mConnectionRO->PQexec( sql );
    if ( tresult.PQntuples() > 0 )
      mDataComment = tresult.PQgetvalue( 0, 0 );
  }

  // Populate the field vector for this layer. The field vector contains
  // field name, type, length, and precision (if numeric)
  QString sql = QString( "SELECT * FROM %1 LIMIT 0" ).arg( mQuery );

  QgsPostgresResult result = mConnectionRO->PQexec( sql );

  QSet<QString> fields;

  // The queries inside this loop could possibly be combined into one
  // single query - this would make the code run faster.
  mAttributeFields.clear();
  for ( int i = 0; i < result.PQnfields(); i++ )
  {
    QString fieldName = result.PQfname( i );
    if ( fieldName == mGeometryColumn )
      continue;

    int fldtyp = result.PQftype( i );
    QString typOid = QString().setNum( fldtyp );
    int fieldPrec = -1;
    QString fieldComment( "" );
    int tableoid = result.PQftable( i );

    sql = QString( "SELECT typname,typtype,typelem,typlen FROM pg_type WHERE oid=%1" ).arg( typOid );
    // just oid; needs more work to support array type
    //      "oid = (SELECT Distinct typelem FROM pg_type WHERE "  //needs DISTINCT to guard against 2 or more rows on int2
    //      "typelem = " + typOid + " AND typlen = -1)";

    QgsPostgresResult oidResult = mConnectionRO->PQexec( sql );
    QString fieldTypeName = oidResult.PQgetvalue( 0, 0 );
    QString fieldTType = oidResult.PQgetvalue( 0, 1 );
    QString fieldElem = oidResult.PQgetvalue( 0, 2 );
    int fieldSize = oidResult.PQgetvalue( 0, 3 ).toInt();

    QString formattedFieldType;
    if ( tableoid > 0 )
    {
      sql = QString( "SELECT attnum,pg_catalog.format_type(atttypid,atttypmod) FROM pg_attribute WHERE attrelid=%1 AND attname=%2" )
            .arg( tableoid ).arg( quotedValue( fieldName ) );

      QgsPostgresResult tresult = mConnectionRO->PQexec( sql );
      QString attnum = tresult.PQgetvalue( 0, 0 );
      formattedFieldType = tresult.PQgetvalue( 0, 1 );

      if ( !attnum.isEmpty() )
      {
        sql = QString( "SELECT description FROM pg_description WHERE objoid=%1 AND objsubid=%2" )
              .arg( tableoid ).arg( attnum );

        tresult = mConnectionRO->PQexec( sql );
        if ( tresult.PQntuples() > 0 )
          fieldComment = tresult.PQgetvalue( 0, 0 );
      }
    }

    QVariant::Type fieldType;

    if ( fieldTType == "b" )
    {
      bool isArray = fieldTypeName.startsWith( "_" );

      if ( isArray )
        fieldTypeName = fieldTypeName.mid( 1 );

      if ( fieldTypeName == "int8" || fieldTypeName == "serial8" )
      {
        fieldType = QVariant::LongLong;
        fieldSize = -1;
        fieldPrec = 0;
      }
      else if ( fieldTypeName == "int2" || fieldTypeName == "int4" ||
                fieldTypeName == "oid" || fieldTypeName == "serial" )
      {
        fieldType = QVariant::Int;
        fieldSize = -1;
        fieldPrec = 0;
      }
      else if ( fieldTypeName == "real" || fieldTypeName == "double precision" ||
                fieldTypeName == "float4" || fieldTypeName == "float8" )
      {
        fieldType = QVariant::Double;
        fieldSize = -1;
        fieldPrec = -1;
      }
      else if ( fieldTypeName == "numeric" )
      {
        fieldType = QVariant::Double;

        if ( formattedFieldType == "numeric" )
        {
          fieldSize = -1;
          fieldPrec = -1;
        }
        else
        {
          QRegExp re( "numeric\\((\\d+),(\\d+)\\)" );
          if ( re.exactMatch( formattedFieldType ) )
          {
            fieldSize = re.cap( 1 ).toInt();
            fieldPrec = re.cap( 2 ).toInt();
          }
          else if ( formattedFieldType != "numeric" )
          {
            QgsMessageLog::logMessage( tr( "unexpected formatted field type '%1' for field %2" )
                                       .arg( formattedFieldType )
                                       .arg( fieldName ),
                                       tr( "PostGIS" ) );
            fieldSize = -1;
            fieldPrec = -1;
          }
        }
      }
      else if ( fieldTypeName == "varchar" )
      {
        fieldType = QVariant::String;

        QRegExp re( "character varying\\((\\d+)\\)" );
        if ( re.exactMatch( formattedFieldType ) )
        {
          fieldSize = re.cap( 1 ).toInt();
        }
        else
        {
          fieldSize = -1;
        }
      }
      else if ( fieldTypeName == "text" ||
                fieldTypeName == "bpchar" ||
                fieldTypeName == "bool" ||
                fieldTypeName == "geometry" ||
                fieldTypeName == "money" ||
                fieldTypeName == "ltree" ||
                fieldTypeName == "uuid" ||
                fieldTypeName.startsWith( "time" ) ||
                fieldTypeName.startsWith( "date" ) )
      {
        fieldType = QVariant::String;
        fieldSize = -1;
      }
      else if ( fieldTypeName == "char" )
      {
        fieldType = QVariant::String;

        QRegExp re( "char\\((\\d+)\\)" );
        if ( re.exactMatch( formattedFieldType ) )
        {
          fieldSize = re.cap( 1 ).toInt();
        }
        else
        {
          QgsMessageLog::logMessage( tr( "unexpected formatted field type '%1' for field %2" )
                                     .arg( formattedFieldType )
                                     .arg( fieldName ) );
          fieldSize = -1;
          fieldPrec = -1;
        }
      }
      else
      {
        QgsMessageLog::logMessage( tr( "Field %1 ignored, because of unsupported type %2" ).arg( fieldName ).arg( fieldTypeName ), tr( "PostGIS" ) );
        continue;
      }

      if ( isArray )
      {
        fieldTypeName = "_" + fieldTypeName;
        fieldType = QVariant::String;
        fieldSize = -1;
      }
    }
    else if ( fieldTType == "e" )
    {
      // enum
      fieldType = QVariant::String;
      fieldSize = -1;
    }
    else
    {
      QgsMessageLog::logMessage( tr( "Field %1 ignored, because of unsupported type type %2" ).arg( fieldName ).arg( fieldTType ), tr( "PostGIS" ) );
      continue;
    }

    if ( fields.contains( fieldName ) )
    {
      QgsMessageLog::logMessage( tr( "Duplicate field %1 found\n" ).arg( fieldName ), tr( "PostGIS" ) );
      return false;
    }

    fields << fieldName;

    mAttributeFields.append( QgsField( fieldName, fieldType, fieldTypeName, fieldSize, fieldPrec, fieldComment ) );
  }

  return true;
}

bool QgsPostgresProvider::hasSufficientPermsAndCapabilities()
{
  QgsDebugMsg( "Checking for permissions on the relation" );

  QgsPostgresResult testAccess;
  if ( !mIsQuery )
  {
    // Check that we can read from the table (i.e., we have select permission).
    QString sql = QString( "SELECT * FROM %1 LIMIT 1" ).arg( mQuery );
    QgsPostgresResult testAccess = mConnectionRO->PQexec( sql );
    if ( testAccess.PQresultStatus() != PGRES_TUPLES_OK )
    {
      QgsMessageLog::logMessage( tr( "Unable to access the %1 relation.\nThe error message from the database was:\n%2.\nSQL: %3" )
                                 .arg( mQuery )
                                 .arg( testAccess.PQresultErrorMessage() )
                                 .arg( sql ), tr( "PostGIS" ) );
      return false;
    }

    bool inRecovery = false;

    if ( mConnectionRO->pgVersion() >= 90000 )
    {
      testAccess = mConnectionRO->PQexec( "SELECT pg_is_in_recovery()" );
      if ( testAccess.PQresultStatus() != PGRES_TUPLES_OK || testAccess.PQgetvalue( 0, 0 ) == "t" )
      {
        QgsMessageLog::logMessage( tr( "PostgreSQL is still in recovery after a database crash\n(or you are connected to a (read-only) slave).\nWrite accesses will be denied." ), tr( "PostGIS" ) );
        inRecovery = true;
      }
    }

    // postgres has fast access to features at id (thanks to primary key / unique index)
    // the latter flag is here just for compatibility
    if ( !mSelectAtIdDisabled )
    {
      mEnabledCapabilities = QgsVectorDataProvider::SelectAtId | QgsVectorDataProvider::SelectGeometryAtId;
    }

    if ( !inRecovery )
    {
      if ( mConnectionRO->pgVersion() >= 80400 )
      {
        sql = QString( "SELECT "
                       "has_table_privilege(%1,'DELETE'),"
                       "has_any_column_privilege(%1,'UPDATE'),"
                       "%2"
                       "has_table_privilege(%1,'INSERT'),"
                       "current_schema()" )
              .arg( quotedValue( mQuery ) )
              .arg( mGeometryColumn.isNull()
                    ? QString( "'f'," )
                    : QString( "has_column_privilege(%1,%2,'UPDATE')," )
                    .arg( quotedValue( mQuery ) )
                    .arg( quotedValue( mGeometryColumn ) )
                  );
      }
      else
      {
        sql = QString( "SELECT "
                       "has_table_privilege(%1,'DELETE'),"
                       "has_table_privilege(%1,'UPDATE'),"
                       "has_table_privilege(%1,'UPDATE'),"
                       "has_table_privilege(%1,'INSERT'),"
                       "current_schema()" )
              .arg( quotedValue( mQuery ) );
      }

      testAccess = mConnectionRO->PQexec( sql );
      if ( testAccess.PQresultStatus() != PGRES_TUPLES_OK )
      {
        QgsMessageLog::logMessage( tr( "Unable to determine table access privileges for the %1 relation.\nThe error message from the database was:\n%2.\nSQL: %3" )
                                   .arg( mQuery )
                                   .arg( testAccess.PQresultErrorMessage() )
                                   .arg( sql ),
                                   tr( "PostGIS" ) );
        return false;
      }


      if ( testAccess.PQgetvalue( 0, 0 ) == "t" )
      {
        // DELETE
        mEnabledCapabilities |= QgsVectorDataProvider::DeleteFeatures;
      }

      if ( testAccess.PQgetvalue( 0, 1 ) == "t" )
      {
        // UPDATE
        mEnabledCapabilities |= QgsVectorDataProvider::ChangeAttributeValues;
      }

      if ( testAccess.PQgetvalue( 0, 2 ) == "t" )
      {
        // UPDATE
        mEnabledCapabilities |= QgsVectorDataProvider::ChangeGeometries;
      }

      if ( testAccess.PQgetvalue( 0, 3 ) == "t" )
      {
        // INSERT
        mEnabledCapabilities |= QgsVectorDataProvider::AddFeatures;
      }

      if ( mSchemaName.isEmpty() )
        mSchemaName = testAccess.PQgetvalue( 0, 4 );

      sql = QString( "SELECT 1 FROM pg_class,pg_namespace WHERE "
                     "pg_class.relnamespace=pg_namespace.oid AND "
                     "pg_get_userbyid(relowner)=current_user AND "
                     "relname=%1 AND nspname=%2" )
            .arg( quotedValue( mTableName ) )
            .arg( quotedValue( mSchemaName ) );
      testAccess = mConnectionRO->PQexec( sql );
      if ( testAccess.PQresultStatus() == PGRES_TUPLES_OK && testAccess.PQntuples() == 1 )
      {
        mEnabledCapabilities |= QgsVectorDataProvider::AddAttributes | QgsVectorDataProvider::DeleteAttributes;
      }
    }
  }
  else
  {
    // Check if the sql is a select query
    if ( !mQuery.startsWith( "(" ) && !mQuery.endsWith( ")" ) )
    {
      QgsMessageLog::logMessage( tr( "The custom query is not a select query." ), tr( "PostGIS" ) );
      return false;
    }

    // get a new alias for the subquery
    int index = 0;
    QString alias;
    QRegExp regex;
    do
    {
      alias = QString( "subQuery_%1" ).arg( QString::number( index++ ) );
      QString pattern = QString( "(\\\"?)%1\\1" ).arg( QRegExp::escape( alias ) );
      regex.setPattern( pattern );
      regex.setCaseSensitivity( Qt::CaseInsensitive );
    }
    while ( mQuery.contains( regex ) );

    // convert the custom query into a subquery
    mQuery = QString( "%1 AS %2" )
             .arg( mQuery )
             .arg( quotedIdentifier( alias ) );

    QString sql = QString( "SELECT * FROM %1 LIMIT 1" ).arg( mQuery );

    testAccess = mConnectionRO->PQexec( sql );
    if ( testAccess.PQresultStatus() != PGRES_TUPLES_OK )
    {
      QgsMessageLog::logMessage( tr( "Unable to execute the query.\nThe error message from the database was:\n%1.\nSQL: %2" )
                                 .arg( testAccess.PQresultErrorMessage() )
                                 .arg( sql ), tr( "PostGIS" ) );
      return false;
    }

    if ( !mSelectAtIdDisabled )
    {
      mEnabledCapabilities = QgsVectorDataProvider::SelectAtId | QgsVectorDataProvider::SelectGeometryAtId;
    }
  }

  return true;
}

bool QgsPostgresProvider::determinePrimaryKey()
{
  if ( !loadFields() )
  {
    return false;
  }

  // check to see if there is an unique index on the relation, which
  // can be used as a key into the table. Primary keys are always
  // unique indices, so we catch them as well.

  QString sql;
  if ( !mIsQuery )
  {
    sql = QString( "SELECT indexrelid FROM pg_index WHERE indrelid=%1::regclass AND (indisprimary OR indisunique) ORDER BY CASE WHEN indisprimary THEN 1 ELSE 2 END LIMIT 1" ).arg( quotedValue( mQuery ) );
    QgsDebugMsg( QString( "Retrieving first primary or unique index: %1" ).arg( sql ) );

    QgsPostgresResult res = mConnectionRO->PQexec( sql );
    QgsDebugMsg( QString( "Got %1 rows." ).arg( res.PQntuples() ) );

    QStringList log;

    // no primary or unique indizes found
    if ( res.PQntuples() == 0 )
    {
      QgsDebugMsg( "Relation has no primary key -- investigating alternatives" );

      // Two options here. If the relation is a table, see if there is
      // an oid column that can be used instead.
      // If the relation is a view try to find a suitable column to use as
      // the primary key.

      sql = QString( "SELECT relkind FROM pg_class WHERE oid=regclass(%1)::oid" ).arg( quotedValue( mQuery ) );
      res = mConnectionRO->PQexec( sql );
      QString type = res.PQgetvalue( 0, 0 );

      if ( type == "r" ) // the relation is a table
      {
        QgsDebugMsg( "Relation is a table. Checking to see if it has an oid column." );

        mPrimaryKeyAttrs.clear();

        // If there is an oid on the table, use that instead,
        sql = QString( "SELECT attname FROM pg_attribute WHERE attname='oid' AND attrelid=regclass(%1)" ).arg( quotedValue( mQuery ) );

        res = mConnectionRO->PQexec( sql );
        if ( res.PQntuples() == 1 )
        {
          // Could warn the user here that performance will suffer if
          // oid isn't indexed (and that they may want to add a
          // primary key to the table)
          mPrimaryKeyType = pktOid;
        }
        else
        {
          sql = QString( "SELECT attname FROM pg_attribute WHERE attname='ctid' AND attrelid=regclass(%1)" ).arg( quotedValue( mQuery ) );

          res = mConnectionRO->PQexec( sql );
          if ( res.PQntuples() == 1 )
          {
            mPrimaryKeyType = pktTid;
          }
          else
          {
            QgsMessageLog::logMessage( tr( "The table has no column suitable for use as a key. Quantum GIS requires a primary key, a PostgreSQL oid column or a ctid for tables." ), tr( "PostGIS" ) );
          }
        }

      }
      else if ( type == "v" ) // the relation is a view
      {
        QString primaryKey = mUri.keyColumn();
        mPrimaryKeyType = pktUnknown;

        if ( !primaryKey.isEmpty() )
        {
          int idx = fieldNameIndex( primaryKey );

          if ( idx >= 0 )
          {
            if ( mAttributeFields[idx].type() == QVariant::Int || mAttributeFields[idx].type() == QVariant::LongLong )
            {
              if ( mUseEstimatedMetadata || uniqueData( mQuery, primaryKey ) )
              {
                mPrimaryKeyType = pktInt;
                mPrimaryKeyAttrs << idx;
              }
              else
              {
                QgsMessageLog::logMessage( tr( "Primary key field '%1' for view not unique." ).arg( primaryKey ), tr( "PostGIS" ) );
              }
            }
            else
            {
              QgsMessageLog::logMessage( tr( "Type '%1' of primary key field '%2' for view invalid." ).arg( mAttributeFields[idx].typeName() ).arg( primaryKey ), tr( "PostGIS" ) );
            }
          }
          else
          {
            QgsMessageLog::logMessage( tr( "Key field '%1' for view not found." ).arg( primaryKey ), tr( "PostGIS" ) );
          }
        }
        else
        {
          QgsMessageLog::logMessage( tr( "No key field for view given." ), tr( "PostGIS" ) );
        }
      }
      else
      {
        QgsMessageLog::logMessage( tr( "Unexpected relation type '%1'." ).arg( type ), tr( "PostGIS" ) );
      }
    }
    else
    {
      // have a primary key or unique index
      int indrelid = res.PQgetvalue( 0, 0 ).toInt();
      sql = QString( "SELECT attname FROM pg_index,pg_attribute WHERE indexrelid=%1 AND indrelid=attrelid AND pg_attribute.attnum=any(pg_index.indkey)" ).arg( indrelid );

      QgsDebugMsg( "Retrieving key columns: " + sql );
      res = mConnectionRO->PQexec( sql );
      QgsDebugMsg( QString( "Got %1 rows." ).arg( res.PQntuples() ) );

      bool isInt = true;

      for ( int i = 0; i < res.PQntuples(); i++ )
      {
        QString name = res.PQgetvalue( i, 0 );

        int idx = fieldNameIndex( name );
        if ( idx == -1 )
        {
          QgsDebugMsg( "Skipping " + name );
          continue;
        }
        const QgsField& fld = mAttributeFields[idx];

        if ( isInt &&
             fld.type() != QVariant::Int &&
             fld.type() != QVariant::LongLong )
          isInt = false;

        mPrimaryKeyAttrs << idx;
      }

      mPrimaryKeyType = ( mPrimaryKeyAttrs.size() == 1 && isInt ) ? pktInt : pktFidMap;
    }
  }
  else
  {
    QString primaryKey = mUri.keyColumn();
    int idx = fieldNameIndex( mUri.keyColumn() );

    if ( idx >= 0 && ( mAttributeFields[idx].type() == QVariant::Int || mAttributeFields[idx].type() == QVariant::LongLong ) )
    {
      if ( mUseEstimatedMetadata || uniqueData( mQuery, primaryKey ) )
      {
        mPrimaryKeyType = pktInt;
        mPrimaryKeyAttrs << idx;
      }
    }
    else
    {
      QgsMessageLog::logMessage( tr( "No key field for query given." ), tr( "PostGIS" ) );
      mPrimaryKeyType = pktUnknown;
    }
  }

  mValid = mPrimaryKeyType != pktUnknown;

  return mValid;
}

bool QgsPostgresProvider::uniqueData( QString query, QString colName )
{
  Q_UNUSED( query );
  // Check to see if the given column contains unique data
  QString sql = QString( "SELECT count(distinct %1)=count(%1) FROM %2" )
                .arg( quotedIdentifier( colName ) )
                .arg( mQuery );

  if ( !mSqlWhereClause.isEmpty() )
  {
    sql += " WHERE " + mSqlWhereClause;
  }

  QgsPostgresResult unique = mConnectionRO->PQexec( sql );

  if ( unique.PQresultStatus() != PGRES_TUPLES_OK )
  {
    pushError( unique.PQresultErrorMessage() );
    return false;
  }

  return unique.PQntuples() == 1 && unique.PQgetvalue( 0, 0 ).startsWith( "t" );
}

// Returns the minimum value of an attribute
QVariant QgsPostgresProvider::minimumValue( int index )
{
  try
  {
    // get the field name
    const QgsField &fld = field( index );
    QString sql = QString( "SELECT min(%1) FROM %2" )
                  .arg( quotedIdentifier( fld.name() ) )
                  .arg( mQuery );

    if ( !mSqlWhereClause.isEmpty() )
    {
      sql += QString( " WHERE %1" ).arg( mSqlWhereClause );
    }

    QgsPostgresResult rmin = mConnectionRO->PQexec( sql );
    return convertValue( fld.type(), rmin.PQgetvalue( 0, 0 ) );
  }
  catch ( PGFieldNotFound )
  {
    return QVariant( QString::null );
  }
}

// Returns the list of unique values of an attribute
void QgsPostgresProvider::uniqueValues( int index, QList<QVariant> &uniqueValues, int limit )
{
  uniqueValues.clear();

  try
  {
    // get the field name
    const QgsField &fld = field( index );
    QString sql = QString( "SELECT DISTINCT %1 FROM %2" )
                  .arg( quotedIdentifier( fld.name() ) )
                  .arg( mQuery );

    if ( !mSqlWhereClause.isEmpty() )
    {
      sql += QString( " WHERE %1" ).arg( mSqlWhereClause );
    }

    sql +=  QString( " ORDER BY %1" )
            .arg( quotedIdentifier( fld.name() ) );

    if ( limit >= 0 )
    {
      sql += QString( " LIMIT %1" ).arg( limit );
    }

    QgsPostgresResult res = mConnectionRO->PQexec( sql );
    if ( res.PQresultStatus() == PGRES_TUPLES_OK )
    {
      for ( int i = 0; i < res.PQntuples(); i++ )
        uniqueValues.append( convertValue( fld.type(), res.PQgetvalue( i, 0 ) ) );
    }
  }
  catch ( PGFieldNotFound )
  {
  }
}

void QgsPostgresProvider::enumValues( int index, QStringList& enumList )
{
  enumList.clear();

  if ( index < 0 || index >= mAttributeFields.count() )
    return;

  //find out type of index
  QString fieldName = mAttributeFields[index].name();
  QString typeName = mAttributeFields[index].typeName();

  //is type an enum?
  QString typeSql = QString( "SELECT typtype FROM pg_type WHERE typname=%1" ).arg( quotedValue( typeName ) );
  QgsPostgresResult typeRes = mConnectionRO->PQexec( typeSql );
  if ( typeRes.PQresultStatus() != PGRES_TUPLES_OK || typeRes.PQntuples() < 1 )
  {
    return;
  }


  QString typtype = typeRes.PQgetvalue( 0, 0 );
  if ( typtype.compare( "e", Qt::CaseInsensitive ) == 0 )
  {
    //try to read enum_range of attribute
    if ( !parseEnumRange( enumList, fieldName ) )
    {
      enumList.clear();
    }
  }
  else
  {
    //is there a domain check constraint for the attribute?
    if ( !parseDomainCheckConstraint( enumList, fieldName ) )
    {
      enumList.clear();
    }
  }
}

bool QgsPostgresProvider::parseEnumRange( QStringList& enumValues, const QString& attributeName ) const
{
  enumValues.clear();

  QString enumRangeSql = QString( "SELECT enumlabel FROM pg_catalog.pg_enum WHERE enumtypid=(SELECT atttypid::regclass FROM pg_attribute WHERE attrelid=%1::regclass AND attname=%2)" )
                         .arg( quotedValue( mQuery ) )
                         .arg( quotedValue( attributeName ) );
  QgsPostgresResult enumRangeRes = mConnectionRO->PQexec( enumRangeSql );

  if ( enumRangeRes.PQresultStatus() != PGRES_TUPLES_OK )
    return false;

  for ( int i = 0; i < enumRangeRes.PQntuples(); i++ )
  {
    enumValues << enumRangeRes.PQgetvalue( i, 0 );
  }

  return true;
}

bool QgsPostgresProvider::parseDomainCheckConstraint( QStringList& enumValues, const QString& attributeName ) const
{
  enumValues.clear();

  //is it a domain type with a check constraint?
  QString domainSql = QString( "SELECT domain_name FROM information_schema.columns WHERE table_name=%1 AND column_name=%2" ).arg( quotedValue( mTableName ) ).arg( quotedValue( attributeName ) );
  QgsPostgresResult domainResult = mConnectionRO->PQexec( domainSql );
  if ( domainResult.PQresultStatus() == PGRES_TUPLES_OK && domainResult.PQntuples() > 0 )
  {
    //a domain type
    QString domainCheckDefinitionSql = QString( "SELECT consrc FROM pg_constraint WHERE conname=(SELECT constraint_name FROM information_schema.domain_constraints WHERE domain_name=%1)" ).arg( quotedValue( domainResult.PQgetvalue( 0, 0 ) ) );
    QgsPostgresResult domainCheckRes = mConnectionRO->PQexec( domainCheckDefinitionSql );
    if ( domainCheckRes.PQresultStatus() == PGRES_TUPLES_OK && domainCheckRes.PQntuples() > 0 )
    {
      QString checkDefinition = domainCheckRes.PQgetvalue( 0, 0 );

      //we assume that the constraint is of the following form:
      //(VALUE = ANY (ARRAY['a'::text, 'b'::text, 'c'::text, 'd'::text]))
      //normally, postgresql creates that if the contstraint has been specified as 'VALUE in ('a', 'b', 'c', 'd')

      int anyPos = checkDefinition.indexOf( QRegExp( "VALUE\\s*=\\s*ANY\\s*\\(\\s*ARRAY\\s*\\[" ) );
      int arrayPosition = checkDefinition.lastIndexOf( "ARRAY[" );
      int closingBracketPos = checkDefinition.indexOf( "]", arrayPosition + 6 );

      if ( anyPos == -1 || anyPos >= arrayPosition )
      {
        return false; //constraint has not the required format
      }

      if ( arrayPosition != -1 )
      {
        QString valueList = checkDefinition.mid( arrayPosition + 6, closingBracketPos );
        QStringList commaSeparation = valueList.split( ",", QString::SkipEmptyParts );
        QStringList::const_iterator cIt = commaSeparation.constBegin();
        for ( ; cIt != commaSeparation.constEnd(); ++cIt )
        {
          //get string between ''
          int beginQuotePos = cIt->indexOf( "'" );
          int endQuotePos = cIt->lastIndexOf( "'" );
          if ( beginQuotePos != -1 && ( endQuotePos - beginQuotePos ) > 1 )
          {
            enumValues << cIt->mid( beginQuotePos + 1, endQuotePos - beginQuotePos - 1 );
          }
        }
      }
      return true;
    }
  }
  return false;
}

// Returns the maximum value of an attribute
QVariant QgsPostgresProvider::maximumValue( int index )
{
  try
  {
    // get the field name
    const QgsField &fld = field( index );
    QString sql = QString( "SELECT max(%1) FROM %2" )
                  .arg( quotedIdentifier( fld.name() ) )
                  .arg( mQuery );

    if ( !mSqlWhereClause.isEmpty() )
    {
      sql += QString( " WHERE %1" ).arg( mSqlWhereClause );
    }

    QgsPostgresResult rmax = mConnectionRO->PQexec( sql );
    return convertValue( fld.type(), rmax.PQgetvalue( 0, 0 ) );
  }
  catch ( PGFieldNotFound )
  {
    return QVariant( QString::null );
  }
}


bool QgsPostgresProvider::isValid()
{
  return mValid;
}

QVariant QgsPostgresProvider::defaultValue( QString fieldName, QString tableName, QString schemaName )
{
  if ( schemaName.isNull() )
    schemaName = mSchemaName;
  if ( tableName.isNull() )
    tableName = mTableName;

  // Get the default column value from the Postgres information
  // schema. If there is no default we return an empty string.

  // Maintaining a cache of the results of this query would be quite
  // simple and if this query is called lots, could save some time.

  QString sql = QString( "SELECT column_default FROM information_schema.columns WHERE column_default IS NOT NULL AND table_schema=%1 AND table_name=%2 AND column_name=%3 " )
                .arg( quotedValue( schemaName ) )
                .arg( quotedValue( tableName ) )
                .arg( quotedValue( fieldName ) );

  QVariant defaultValue( QString::null );

  QgsPostgresResult result = mConnectionRO->PQexec( sql );

  if ( result.PQntuples() == 1 )
    defaultValue = result.PQgetvalue( 0, 0 );

  return defaultValue;
}

QVariant QgsPostgresProvider::defaultValue( int fieldId )
{
  try
  {
    return defaultValue( field( fieldId ).name() );
  }
  catch ( PGFieldNotFound )
  {
    return QVariant( QString::null );
  }
}

QString QgsPostgresProvider::paramValue( QString fieldValue, const QString &defaultValue ) const
{
  if ( fieldValue.isNull() )
    return QString::null;

  if ( fieldValue == defaultValue && !defaultValue.isNull() )
  {
    QgsPostgresResult result = mConnectionRW->PQexec( QString( "SELECT %1" ).arg( defaultValue ) );
    if ( result.PQresultStatus() != PGRES_TUPLES_OK )
      throw PGException( result );

    return result.PQgetvalue( 0, 0 );
  }

  return fieldValue;
}


/* private */
bool QgsPostgresProvider::getTopoLayerInfo( )
{
  QString sql = QString( "SELECT t.name, l.layer_id "
                         "FROM topology.layer l, topology.topology t "
                         "WHERE l.topology_id = t.id AND l.schema_name=%1 "
                         "AND l.table_name=%2 AND l.feature_column=%3" )
                .arg( quotedValue( mSchemaName ) )
                .arg( quotedValue( mTableName ) )
                .arg( quotedValue( mGeometryColumn ) );
  QgsPostgresResult result = mConnectionRO->PQexec( sql );
  if ( result.PQresultStatus() != PGRES_TUPLES_OK )
  {
    throw PGException( result ); // we should probably not do this
  }
  if ( result.PQntuples() < 1 )
  {
    QgsMessageLog::logMessage( tr( "Could not find topology of layer %1.%2.%3" )
                               .arg( quotedValue( mSchemaName ) )
                               .arg( quotedValue( mTableName ) )
                               .arg( quotedValue( mGeometryColumn ) ),
                               tr( "PostGIS" ) );
    return false;
  }
  mTopoLayerInfo.topologyName = result.PQgetvalue( 0, 0 );
  mTopoLayerInfo.layerId = result.PQgetvalue( 0, 1 ).toLong();
  return true;
}

/* private */
void QgsPostgresProvider::dropOrphanedTopoGeoms( )
{
  QString sql = QString( "DELETE FROM %1.relation WHERE layer_id = %2 AND "
                         "topogeo_id NOT IN ( SELECT id(%3) FROM %4.%5 )"  )
                .arg( quotedIdentifier(mTopoLayerInfo.topologyName) )
                .arg( mTopoLayerInfo.layerId )
                .arg( quotedIdentifier(mGeometryColumn) )
                .arg( quotedIdentifier(mSchemaName) )
                .arg( quotedIdentifier(mTableName) )
                ;

  QgsDebugMsg( "TopoGeom orphans cleanup query: " + sql );

  mConnectionRW->PQexecNR( sql );
}

QString QgsPostgresProvider::geomParam( int offset ) const
{
  QString geometry;

  bool forceMulti = false;

  if ( mSpatialColType != sctTopoGeometry )
  {
    switch ( geometryType() )
    {
      case QGis::WKBPoint:
      case QGis::WKBLineString:
      case QGis::WKBPolygon:
      case QGis::WKBPoint25D:
      case QGis::WKBLineString25D:
      case QGis::WKBPolygon25D:
      case QGis::WKBUnknown:
      case QGis::WKBNoGeometry:
        forceMulti = false;
        break;

      case QGis::WKBMultiPoint:
      case QGis::WKBMultiLineString:
      case QGis::WKBMultiPolygon:
      case QGis::WKBMultiPoint25D:
      case QGis::WKBMultiLineString25D:
      case QGis::WKBMultiPolygon25D:
        forceMulti = true;
        break;
    }
  }

  if ( mSpatialColType == sctTopoGeometry )
  {
    geometry += QString( "toTopoGeom(" );
  }

  if ( forceMulti )
  {
    geometry += mConnectionRO->majorVersion() < 2 ? "multi(" : "st_multi(";
  }

  geometry += QString( "%1($%2%3,%4)" )
              .arg( mConnectionRO->majorVersion() < 2 ? "geomfromwkb" : "st_geomfromwkb" )
              .arg( offset )
              .arg( mConnectionRW->useWkbHex() ? "" : "::bytea" )
              .arg( mRequestedSrid.isEmpty() ? mDetectedSrid : mRequestedSrid );

  if ( forceMulti )
  {
    geometry += ")";
  }

  if ( mSpatialColType == sctTopoGeometry )
  {
    geometry += QString( ",%1,%2)" )
                .arg( quotedValue( mTopoLayerInfo.topologyName ) )
                .arg( mTopoLayerInfo.layerId );
  }

  return geometry;
}

bool QgsPostgresProvider::addFeatures( QgsFeatureList &flist )
{
  if ( flist.size() == 0 )
    return true;

  if ( mIsQuery )
    return false;

  if ( !connectRW() )
    return false;

  bool returnvalue = true;

  try
  {
    mConnectionRW->PQexecNR( "BEGIN" );

    // Prepare the INSERT statement
    QString insert = QString( "INSERT INTO %1(" ).arg( mQuery );
    QString values = ") VALUES (";
    QString delim = "";
    int offset = 1;

    QStringList defaultValues;
    QList<int> fieldId;

    if ( !mGeometryColumn.isNull() )
    {
      insert += quotedIdentifier( mGeometryColumn );

      values += geomParam( offset++ );

      delim = ",";
    }

    if ( mPrimaryKeyType == pktInt || mPrimaryKeyType == pktFidMap )
    {
      foreach ( int idx, mPrimaryKeyAttrs )
      {
        insert += delim + quotedIdentifier( field( idx ).name() );
        values += delim + QString( "$%1" ).arg( defaultValues.size() + offset );
        delim = ",";
        fieldId << idx;
        defaultValues << defaultValue( idx ).toString();
      }
    }

    const QgsAttributes &attributevec = flist[0].attributes();

    // look for unique attribute values to place in statement instead of passing as parameter
    // e.g. for defaults
    for ( int idx = 0; idx < attributevec.count(); ++idx )
    {
      QVariant v = attributevec[idx];
      if ( !v.isValid() )
        continue;

      if ( fieldId.contains( idx ) )
        continue;

      if ( idx >= mAttributeFields.count() )
        continue;

      QString fieldname = mAttributeFields[idx].name();
      QString fieldTypeName = mAttributeFields[idx].typeName();

      QgsDebugMsg( "Checking field against: " + fieldname );

      if ( fieldname.isEmpty() || fieldname == mGeometryColumn )
        continue;

      int i;
      for ( i = 1; i < flist.size(); i++ )
      {
        const QgsAttributes &attrs2 = flist[i].attributes();
        QVariant v2 = attrs2[idx];

        if ( !v2.isValid() )
          break;

        if ( v2 != v )
          break;
      }

      insert += delim + quotedIdentifier( fieldname );

      QString defVal = defaultValue( idx ).toString();

      if ( i == flist.size() )
      {
        if ( attributevec[idx] == defVal )
        {
          if ( defVal.isNull() )
          {
            values += delim + "NULL";
          }
          else
          {
            values += delim + defVal;
          }
        }
        else if ( fieldTypeName == "geometry" )
        {
          values += QString( "%1%2(%3)" )
                    .arg( delim )
                    .arg( mConnectionRO->majorVersion() < 2 ? "geomfromewkt" : "st_geomfromewkt" )
                    .arg( quotedValue( v.toString() ) );
        }
        else if ( fieldTypeName == "geography" )
        {
          values += QString( "%1st_geographyfromewkt(%2)" )
                    .arg( delim )
                    .arg( quotedValue( v.toString() ) );
        }
        else
        {
          values += delim + quotedValue( v.toString() );
        }
      }
      else
      {
        // value is not unique => add parameter
        if ( fieldTypeName == "geometry" )
        {
          values += QString( "%1%2($%3)" )
                    .arg( delim )
                    .arg( mConnectionRO->majorVersion() < 2 ? "geomfromewkt" : "st_geomfromewkt" )
                    .arg( defaultValues.size() + offset );
        }
        else if ( fieldTypeName == "geography" )
        {
          values += QString( "%1st_geographyfromewkt($%2)" )
                    .arg( delim )
                    .arg( defaultValues.size() + offset );
        }
        else
        {
          values += QString( "%1$%2" )
                    .arg( delim )
                    .arg( defaultValues.size() + offset );
        }
        defaultValues.append( defVal );
        fieldId.append( idx );
      }

      delim = ",";
    }

    insert += values + ")";

    QgsDebugMsg( QString( "prepare addfeatures: %1" ).arg( insert ) );
    QgsPostgresResult stmt = mConnectionRW->PQprepare( "addfeatures", insert, fieldId.size() + offset - 1, NULL );
    if ( stmt.PQresultStatus() != PGRES_COMMAND_OK )
      throw PGException( stmt );

    for ( QgsFeatureList::iterator features = flist.begin(); features != flist.end(); features++ )
    {
      const QgsAttributes &attrs = features->attributes();

      QStringList params;
      if ( !mGeometryColumn.isNull() )
      {
        appendGeomParam( features->geometry(), params );
      }

      for ( int i = 0; i < fieldId.size(); i++ )
      {
        QVariant value = attrs[ fieldId[i] ];

        QString v;
        if ( !value.isValid() )
        {
          const QgsField &fld = field( fieldId[i] );
          v = paramValue( defaultValues[i], defaultValues[i] );
          features->setAttribute( fieldId[i], convertValue( fld.type(), v ) );
        }
        else
        {
          v = paramValue( value.toString(), defaultValues[i] );

          if ( v != value.toString() )
          {
            const QgsField &fld = field( fieldId[i] );
            features->setAttribute( fieldId[i], convertValue( fld.type(), v ) );
          }
        }

        params << v;
      }

      QgsPostgresResult result = mConnectionRW->PQexecPrepared( "addfeatures", params );
      if ( result.PQresultStatus() != PGRES_COMMAND_OK )
        throw PGException( result );

      if ( mPrimaryKeyType == pktOid )
      {
        features->setFeatureId( result.PQoidValue() );
        QgsDebugMsgLevel( QString( "new fid=%1" ).arg( features->id() ), 4 );
      }
    }

    // update feature ids
    if ( mPrimaryKeyType == pktInt || mPrimaryKeyType == pktFidMap )
    {
      for ( QgsFeatureList::iterator features = flist.begin(); features != flist.end(); features++ )
      {
        const QgsAttributes &attrs = features->attributes();

        if ( mPrimaryKeyType == pktInt )
        {
          features->setFeatureId( STRING_TO_FID( attrs[ mPrimaryKeyAttrs[0] ] ) );
        }
        else
        {
          QList<QVariant> primaryKeyVals;

          foreach ( int idx, mPrimaryKeyAttrs )
          {
            primaryKeyVals << attrs[ idx ];
          }

          features->setFeatureId( lookupFid( QVariant( primaryKeyVals ) ) );
        }
        QgsDebugMsgLevel( QString( "new fid=%1" ).arg( features->id() ), 4 );
      }
    }

    mConnectionRW->PQexecNR( "DEALLOCATE addfeatures" );
    mConnectionRW->PQexecNR( "COMMIT" );

    mFeaturesCounted += flist.size();
  }
  catch ( PGException &e )
  {
    pushError( tr( "PostGIS error while adding features: %1" ).arg( e.errorMessage() ) );
    mConnectionRW->PQexecNR( "ROLLBACK" );
    mConnectionRW->PQexecNR( "DEALLOCATE addfeatures" );
    returnvalue = false;
  }

  return returnvalue;
}

bool QgsPostgresProvider::deleteFeatures( const QgsFeatureIds & id )
{
  bool returnvalue = true;

  if ( mIsQuery )
    return false;

  if ( !connectRW() )
    return false;

  try
  {
    mConnectionRW->PQexecNR( "BEGIN" );

    for ( QgsFeatureIds::const_iterator it = id.begin(); it != id.end(); ++it )
    {
      QString sql = QString( "DELETE FROM %1 WHERE %2" )
                    .arg( mQuery ).arg( whereClause( *it ) );
      QgsDebugMsg( "delete sql: " + sql );

      //send DELETE statement and do error handling
      QgsPostgresResult result = mConnectionRW->PQexec( sql );
      if ( result.PQresultStatus() != PGRES_COMMAND_OK )
        throw PGException( result );

      QVariant v = mFidToKey[ *it ];
      mFidToKey.remove( *it );
      mKeyToFid.remove( v );
    }

    mConnectionRW->PQexecNR( "COMMIT" );

    if ( mSpatialColType == sctTopoGeometry )
    {
      // NOTE: in presence of multiple TopoGeometry objects
      //       for the same table or when deleting a Geometry
      //       layer _also_ having a TopoGeometry component,
      //       orphans would still be left.
      // TODO: decouple layer from table and signal table when
      //       records are added or removed
      dropOrphanedTopoGeoms();
    }


    mFeaturesCounted -= id.size();
  }
  catch ( PGException &e )
  {
    pushError( tr( "PostGIS error while deleting features: %1" ).arg( e.errorMessage() ) );
    mConnectionRW->PQexecNR( "ROLLBACK" );
    returnvalue = false;
  }

  return returnvalue;
}

bool QgsPostgresProvider::addAttributes( const QList<QgsField> &attributes )
{
  bool returnvalue = true;

  if ( mIsQuery )
    return false;

  if ( !connectRW() )
    return false;

  try
  {
    mConnectionRW->PQexecNR( "BEGIN" );

    for ( QList<QgsField>::const_iterator iter = attributes.begin(); iter != attributes.end(); ++iter )
    {
      QString type = iter->typeName();
      if ( type == "char" || type == "varchar" )
      {
        if ( iter->length() > 0 )
          type = QString( "%1(%2)" ).arg( type ).arg( iter->length() );
      }
      else if ( type == "numeric" || type == "decimal" )
      {
        if ( iter->length() > 0 && iter->precision() > 0 )
          type = QString( "%1(%2,%3)" ).arg( type ).arg( iter->length() ).arg( iter->precision() );
      }

      QString sql = QString( "ALTER TABLE %1 ADD COLUMN %2 %3" )
                    .arg( mQuery )
                    .arg( quotedIdentifier( iter->name() ) )
                    .arg( type );
      QgsDebugMsg( sql );

      //send sql statement and do error handling
      QgsPostgresResult result = mConnectionRW->PQexec( sql );
      if ( result.PQresultStatus() != PGRES_COMMAND_OK )
        throw PGException( result );

      if ( !iter->comment().isEmpty() )
      {
        sql = QString( "COMMENT ON COLUMN %1.%2 IS %3" )
              .arg( mQuery )
              .arg( quotedIdentifier( iter->name() ) )
              .arg( quotedValue( iter->comment() ) );
        result = mConnectionRW->PQexec( sql );
        if ( result.PQresultStatus() != PGRES_COMMAND_OK )
          throw PGException( result );
      }
    }

    mConnectionRW->PQexecNR( "COMMIT" );
  }
  catch ( PGException &e )
  {
    pushError( tr( "PostGIS error while adding attributes: %1" ).arg( e.errorMessage() ) );
    mConnectionRW->PQexecNR( "ROLLBACK" );
    returnvalue = false;
  }

  loadFields();
  return returnvalue;
}

bool QgsPostgresProvider::deleteAttributes( const QgsAttributeIds& ids )
{
  bool returnvalue = true;

  if ( mIsQuery )
    return false;

  if ( !connectRW() )
    return false;

  try
  {
    mConnectionRW->PQexecNR( "BEGIN" );

    for ( QgsAttributeIds::const_iterator iter = ids.begin(); iter != ids.end(); ++iter )
    {
      int index = *iter;
      if ( index < 0 || index >= mAttributeFields.count() )
        continue;

      QString column = mAttributeFields[index].name();
      QString sql = QString( "ALTER TABLE %1 DROP COLUMN %2" )
                    .arg( mQuery )
                    .arg( quotedIdentifier( column ) );

      //send sql statement and do error handling
      QgsPostgresResult result = mConnectionRW->PQexec( sql );
      if ( result.PQresultStatus() != PGRES_COMMAND_OK )
        throw PGException( result );

      //delete the attribute from mAttributeFields
      mAttributeFields.remove( index );
    }

    mConnectionRW->PQexecNR( "COMMIT" );
  }
  catch ( PGException &e )
  {
    pushError( tr( "PostGIS error while deleting attributes: %1" ).arg( e.errorMessage() ) );
    mConnectionRW->PQexecNR( "ROLLBACK" );
    returnvalue = false;
  }

  loadFields();
  return returnvalue;
}

bool QgsPostgresProvider::changeAttributeValues( const QgsChangedAttributesMap & attr_map )
{
  bool returnvalue = true;

  if ( mIsQuery )
    return false;

  if ( !connectRW() )
    return false;

  try
  {
    mConnectionRW->PQexecNR( "BEGIN" );

    // cycle through the features
    for ( QgsChangedAttributesMap::const_iterator iter = attr_map.begin(); iter != attr_map.end(); ++iter )
    {
      QgsFeatureId fid = iter.key();

      // skip added features
      if ( FID_IS_NEW( fid ) )
        continue;

      QString sql = QString( "UPDATE %1 SET " ).arg( mQuery );

      const QgsAttributeMap& attrs = iter.value();
      bool pkChanged = false;

      // cycle through the changed attributes of the feature
      QString delim;
      for ( QgsAttributeMap::const_iterator siter = attrs.begin(); siter != attrs.end(); ++siter )
      {
        try
        {
          QgsField fld = field( siter.key() );

          pkChanged = pkChanged || mPrimaryKeyAttrs.contains( siter.key() );

          sql += delim + QString( "%1=" ).arg( quotedIdentifier( fld.name() ) );
          delim = ",";

          if ( fld.typeName() == "geometry" )
          {
            sql += QString( "%1(%2)" )
                   .arg( mConnectionRO->majorVersion() < 2 ? "geomfromewkt" : "st_geomfromewkt" )
                   .arg( quotedValue( siter->toString() ) );
          }
          else if ( fld.typeName() == "geography" )
          {
            sql += QString( "st_geographyfromewkt(%1)" )
                   .arg( quotedValue( siter->toString() ) );
          }
          else
          {
            sql += quotedValue( siter->toString() );
          }
        }
        catch ( PGFieldNotFound )
        {
          // Field was missing - shouldn't happen
        }
      }

      sql += QString( " WHERE %1" ).arg( whereClause( fid ) );

      QgsPostgresResult result = mConnectionRW->PQexec( sql );
      if ( result.PQresultStatus() != PGRES_COMMAND_OK )
        throw PGException( result );

      // update feature id map if key was changed
      if ( pkChanged && mPrimaryKeyType == pktFidMap )
      {
        QVariant v = mFidToKey[ fid ];
        mFidToKey.remove( fid );
        mKeyToFid.remove( v );

        QList<QVariant> k = v.toList();

        for ( int i = 0; i < mPrimaryKeyAttrs.size(); i++ )
        {
          int idx = mPrimaryKeyAttrs[i];
          if ( !attrs.contains( idx ) )
            continue;

          k[i] = attrs[ idx ];
        }

        mFidToKey.insert( fid, k );
        mKeyToFid.insert( k, fid );
      }
    }

    mConnectionRW->PQexecNR( "COMMIT" );
  }
  catch ( PGException &e )
  {
    pushError( tr( "PostGIS error while changing attributes: %1" ).arg( e.errorMessage() ) );
    mConnectionRW->PQexecNR( "ROLLBACK" );
    returnvalue = false;
  }

  return returnvalue;
}

void QgsPostgresProvider::appendGeomParam( QgsGeometry *geom, QStringList &params ) const
{
  if ( !geom )
  {
    params << QString::null;
    return;
  }

  QString param;
  unsigned char *buf = geom->asWkb();
  for ( uint i = 0; i < geom->wkbSize(); ++i )
  {
    if ( mConnectionRW->useWkbHex() )
      param += QString( "%1" ).arg(( int ) buf[i], 2, 16, QChar( '0' ) );
    else
      param += QString( "\\%1" ).arg(( int ) buf[i], 3, 8, QChar( '0' ) );
  }
  params << param;
}

bool QgsPostgresProvider::changeGeometryValues( QgsGeometryMap & geometry_map )
{
  QgsDebugMsg( "entering." );

  if ( mIsQuery || mGeometryColumn.isNull() )
    return false;

  if ( !connectRW() )
    return false;

  bool returnvalue = true;

  try
  {
    // Start the PostGIS transaction
    mConnectionRW->PQexecNR( "BEGIN" );

    QString update;
    QgsPostgresResult result;

    if ( mSpatialColType == sctTopoGeometry )
    {
      // We will create a new TopoGeometry object with the new shape.
      // Later, we'll replace the old TopoGeometry with the new one,
      // to avoid orphans and retain higher level in an eventual
      // hierarchical definition
      update = QString( "SELECT id(%1) FROM %2 o WHERE %3" )
               .arg( geomParam( 1 ) )
               .arg( mQuery )
               .arg( pkParamWhereClause( 2 ) );

      QString getid = QString( "SELECT id(%1) FROM %2 WHERE %3" )
                      .arg( quotedIdentifier( mGeometryColumn ) )
                      .arg( mQuery )
                      .arg( pkParamWhereClause( 1 ) );

      QgsDebugMsg( "getting old topogeometry id: " + getid );

      result = mConnectionRO->PQprepare( "getid", getid, 1, NULL );
      if ( result.PQresultStatus() != PGRES_COMMAND_OK )
      {
        QgsDebugMsg( QString( "Exception thrown due to PQprepare of this query returning != PGRES_COMMAND_OK (%1 != expected %2): %3" )
                     .arg( result.PQresultStatus() ).arg( PGRES_COMMAND_OK ).arg( getid ) );
        throw PGException( result );
      }

      QString replace = QString( "UPDATE %1 SET %2="
                                 "( topology_id(%2),layer_id(%2),$1,type(%2) )"
                                 "WHERE %3" )
                        .arg( mQuery )
                        .arg( quotedIdentifier( mGeometryColumn ) )
                        .arg( pkParamWhereClause( 2 ) );
      QgsDebugMsg( "TopoGeom swap: " + replace );
      result = mConnectionRW->PQprepare( "replacetopogeom", replace, 2, NULL );
      if ( result.PQresultStatus() != PGRES_COMMAND_OK )
      {
        QgsDebugMsg( QString( "Exception thrown due to PQprepare of this query returning != PGRES_COMMAND_OK (%1 != expected %2): %3" )
                     .arg( result.PQresultStatus() ).arg( PGRES_COMMAND_OK ).arg( replace ) );
        throw PGException( result );
      }

    }
    else
    {
      update = QString( "UPDATE %1 SET %2=%3 WHERE %4" )
               .arg( mQuery )
               .arg( quotedIdentifier( mGeometryColumn ) )
               .arg( geomParam( 1 ) )
               .arg( pkParamWhereClause( 2 ) );
    }

    QgsDebugMsg( "updating: " + update );

    result = mConnectionRW->PQprepare( "updatefeatures", update, 2, NULL );
    if ( result.PQresultStatus() != PGRES_COMMAND_OK )
    {
      QgsDebugMsg( QString( "Exception thrown due to PQprepare of this query returning != PGRES_COMMAND_OK (%1 != expected %2): %3" )
                   .arg( result.PQresultStatus() ).arg( PGRES_COMMAND_OK ).arg( update ) );
      throw PGException( result );
    }

    for ( QgsGeometryMap::iterator iter  = geometry_map.begin();
          iter != geometry_map.end();
          ++iter )
    {
      QgsDebugMsg( "iterating over the map of changed geometries..." );

      if ( !iter->asWkb() )
      {
        QgsDebugMsg( "empty geometry" );
        continue;
      }

      QgsDebugMsg( "iterating over feature id " + FID_TO_STRING( iter.key() ) );

      // Save the id of the current topogeometry
      long old_tg_id = -1;
      if ( mSpatialColType == sctTopoGeometry )
      {
        QStringList params;
        appendPkParams( iter.key(), params );
        result = mConnectionRO->PQexecPrepared( "getid", params );
        if ( result.PQresultStatus() != PGRES_TUPLES_OK )
        {
          QgsDebugMsg( QString( "Exception thrown due to PQexecPrepared of 'getid' returning != PGRES_COMMAND_OK (%1 != expected %2)" )
                       .arg( result.PQresultStatus() ).arg( PGRES_COMMAND_OK ) );
          throw PGException( result );
        }
        // TODO: watch out for NULL , handle somehow
        old_tg_id = result.PQgetvalue( 0, 0 ).toLong();
        QgsDebugMsg( QString( "Old TG id is %1" ).arg( old_tg_id ) );
      }

      QStringList params;
      appendGeomParam( &*iter, params );
      appendPkParams( iter.key(), params );

      result = mConnectionRW->PQexecPrepared( "updatefeatures", params );
      int expected_status = ( mSpatialColType == sctTopoGeometry ) ? PGRES_TUPLES_OK : PGRES_COMMAND_OK;
      if ( result.PQresultStatus() != expected_status )
      {
        QgsDebugMsg( QString( "Exception thrown due to PQexecPrepared of 'getid' returning != PGRES_COMMAND_OK (%1 != expected %2)" )
                     .arg( result.PQresultStatus() ).arg( expected_status ) );
        throw PGException( result );
      }

      if ( mSpatialColType == sctTopoGeometry )
      {
        long new_tg_id = result.PQgetvalue( 0, 0 ).toLong(); // new topogeo_id

        // Replace old TopoGeom with new TopoGeom, so that
        // any hierarchically defined TopoGeom will still have its
        // definition and we'll leave no orphans
        QString replace = QString( "DELETE FROM %1.relation WHERE "
                                   "layer_id = %2 AND topogeo_id = %3" )
                          .arg( quotedIdentifier( mTopoLayerInfo.topologyName ) )
                          .arg( mTopoLayerInfo.layerId )
                          .arg( old_tg_id );
        result = mConnectionRW->PQexec( replace );
        if ( result.PQresultStatus() != PGRES_COMMAND_OK )
        {
          QgsDebugMsg( QString( "Exception thrown due to PQexec of this query returning != PGRES_COMMAND_OK (%1 != expected %2): %3" )
                       .arg( result.PQresultStatus() ).arg( PGRES_COMMAND_OK ).arg( replace ) );
          throw PGException( result );
        }
        // TODO: use prepared query here
        replace = QString( "UPDATE %1.relation SET topogeo_id = %2 "
                           "WHERE layer_id = %3 AND topogeo_id = %4" )
                  .arg( quotedIdentifier( mTopoLayerInfo.topologyName ) )
                  .arg( old_tg_id )
                  .arg( mTopoLayerInfo.layerId )
                  .arg( new_tg_id );
        QgsDebugMsg( "relation swap: " + replace );
        result = mConnectionRW->PQexec( replace );
        if ( result.PQresultStatus() != PGRES_COMMAND_OK )
        {
          QgsDebugMsg( QString( "Exception thrown due to PQexec of this query returning != PGRES_COMMAND_OK (%1 != expected %2): %3" )
                       .arg( result.PQresultStatus() ).arg( PGRES_COMMAND_OK ).arg( replace ) );
          throw PGException( result );
        }
      } // if TopoGeometry

    } // for each feature

    mConnectionRW->PQexecNR( "DEALLOCATE updatefeatures" );
    if ( mSpatialColType == sctTopoGeometry )
    {
      mConnectionRO->PQexecNR( "DEALLOCATE getid" );
      mConnectionRW->PQexecNR( "DEALLOCATE replacetopogeom" );
    }
    mConnectionRW->PQexecNR( "COMMIT" );
  }
  catch ( PGException &e )
  {
    pushError( tr( "PostGIS error while changing geometry values: %1" ).arg( e.errorMessage() ) );
    mConnectionRW->PQexecNR( "ROLLBACK" );
    mConnectionRW->PQexecNR( "DEALLOCATE updatefeatures" );
    if ( mSpatialColType == sctTopoGeometry )
    {
      mConnectionRO->PQexecNR( "DEALLOCATE getid" );
      mConnectionRW->PQexecNR( "DEALLOCATE replacetopogeom" );
    }
    returnvalue = false;
  }

  QgsDebugMsg( "exiting." );

  return returnvalue;
}

QgsAttributeList QgsPostgresProvider::attributeIndexes()
{
  QgsAttributeList lst;
  for ( int i = 0; i < mAttributeFields.count(); ++i )
    lst.append( i );
  return lst;
}

int QgsPostgresProvider::capabilities() const
{
  return mEnabledCapabilities;
}

bool QgsPostgresProvider::setSubsetString( QString theSQL, bool updateFeatureCount )
{
  QString prevWhere = mSqlWhereClause;

  mSqlWhereClause = theSQL.trimmed();

  QString sql = QString( "SELECT * FROM %1" ).arg( mQuery );

  if ( !mSqlWhereClause.isEmpty() )
  {
    sql += QString( " WHERE %1" ).arg( mSqlWhereClause );
  }

  sql += " LIMIT 0";

  QgsPostgresResult res = mConnectionRO->PQexec( sql );
  if ( res.PQresultStatus() != PGRES_TUPLES_OK )
  {
    pushError( res.PQresultErrorMessage() );
    mSqlWhereClause = prevWhere;
    return false;
  }

#if 0
  // FIXME
  if ( mPrimaryKeyType == pktInt && !uniqueData( mQuery, primaryKeyAttr ) )
  {
    sqlWhereClause = prevWhere;
    return false;
  }
#endif

  // Update datasource uri too
  mUri.setSql( theSQL );
  // Update yet another copy of the uri. Why are there 3 copies of the
  // uri? Perhaps this needs some rationalisation.....
  setDataSourceUri( mUri.uri() );

  if ( updateFeatureCount )
  {
    mFeaturesCounted = -1;
  }
  mLayerExtent.setMinimal();

  return true;
}

/**
 * Return the feature count
 */
long QgsPostgresProvider::featureCount() const
{
  if ( mFeaturesCounted >= 0 )
    return mFeaturesCounted;

  // get total number of features
  QString sql;

  // use estimated metadata even when there is a where clause,
  // although we get an incorrect feature count for the subset
  // - but make huge dataset usable.
  if ( !mIsQuery && mUseEstimatedMetadata )
  {
    sql = QString( "SELECT reltuples::int FROM pg_catalog.pg_class WHERE oid=regclass(%1)::oid" ).arg( quotedValue( mQuery ) );
  }
  else
  {
    sql = QString( "SELECT count(*) FROM %1" ).arg( mQuery );

    if ( !mSqlWhereClause.isEmpty() )
    {
      sql += " WHERE " + mSqlWhereClause;
    }
  }

  QgsPostgresResult result = mConnectionRO->PQexec( sql );

  QgsDebugMsg( "number of features as text: " + result.PQgetvalue( 0, 0 ) );

  mFeaturesCounted = result.PQgetvalue( 0, 0 ).toLong();

  QgsDebugMsg( "number of features: " + QString::number( mFeaturesCounted ) );

  return mFeaturesCounted;
}

QgsRectangle QgsPostgresProvider::extent()
{
  if ( mGeometryColumn.isNull() )
    return QgsRectangle();

  if ( mSpatialColType == sctGeography )
    return QgsRectangle( -180.0, -90.0, 180.0, 90.0 );

  if ( mLayerExtent.isEmpty() )
  {
    QString sql;
    QgsPostgresResult result;
    QString ext;

    // get the extents
    if ( !mIsQuery && ( mUseEstimatedMetadata || mSqlWhereClause.isEmpty() ) )
    {
      // do stats exists?
      sql = QString( "SELECT count(*) FROM pg_stats WHERE schemaname=%1 AND tablename=%2 AND attname=%3" )
            .arg( quotedValue( mSchemaName ) )
            .arg( quotedValue( mTableName ) )
            .arg( quotedValue( mGeometryColumn ) );
      result = mConnectionRO->PQexec( sql );
      if ( result.PQresultStatus() == PGRES_TUPLES_OK && result.PQntuples() == 1 )
      {
        if ( result.PQgetvalue( 0, 0 ).toInt() > 0 )
        {
          sql = QString( "SELECT reltuples::int FROM pg_catalog.pg_class WHERE oid=regclass(%1)::oid" ).arg( quotedValue( mQuery ) );
          result = mConnectionRO->PQexec( sql );
          if ( result.PQresultStatus() == PGRES_TUPLES_OK
               && result.PQntuples() == 1
               && result.PQgetvalue( 0, 0 ).toLong() > 0 )
          {
            sql = QString( "SELECT %1(%2,%3,%4)" )
                  .arg( mConnectionRO->majorVersion() < 2 ? "estimated_extent" : "st_estimated_extent" )
                  .arg( quotedValue( mSchemaName ) )
                  .arg( quotedValue( mTableName ) )
                  .arg( quotedValue( mGeometryColumn ) );
            result = mConnectionRO->PQexec( sql );
            if ( result.PQresultStatus() == PGRES_TUPLES_OK && result.PQntuples() == 1 && !result.PQgetisnull( 0, 0 ) )
            {
              ext = result.PQgetvalue( 0, 0 );

              // fix for what might be a postgis bug: when the extent crosses the
              // dateline extent() returns -180 to 180 (which appears right), but
              // estimated_extent() returns eastern bound of data (>-180) and
              // 180 degrees.
              if ( !ext.startsWith( "-180 " ) && ext.contains( ",180 " ) )
              {
                ext.clear();
              }
            }
          }
          else
          {
            // no features => ignore estimated extent
            ext.clear();
          }
        }
      }
      else
      {
        QgsDebugMsg( QString( "no column statistics for %1.%2.%3" ).arg( mSchemaName ).arg( mTableName ).arg( mGeometryColumn ) );
      }
    }

    if ( ext.isEmpty() )
    {
      sql = QString( "SELECT %1(%2) FROM %3" )
            .arg( mConnectionRO->majorVersion() < 2 ? "extent" : "st_extent" )
            .arg( quotedIdentifier( mGeometryColumn ) )
            .arg( mQuery );

      if ( !mSqlWhereClause.isEmpty() )
        sql += QString( " WHERE %1" ).arg( mSqlWhereClause );

      result = mConnectionRO->PQexec( sql );
      if ( result.PQresultStatus() != PGRES_TUPLES_OK )
        mConnectionRO->PQexecNR( "ROLLBACK" );
      else if ( result.PQntuples() == 1 && !result.PQgetisnull( 0, 0 ) )
        ext = result.PQgetvalue( 0, 0 );
    }

    if ( !ext.isEmpty() )
    {
      QgsDebugMsg( "Got extents using: " + sql );

      QRegExp rx( "\\((.+) (.+),(.+) (.+)\\)" );
      if ( ext.contains( rx ) )
      {
        QStringList ex = rx.capturedTexts();

        mLayerExtent.setXMinimum( ex[1].toDouble() );
        mLayerExtent.setYMinimum( ex[2].toDouble() );
        mLayerExtent.setXMaximum( ex[3].toDouble() );
        mLayerExtent.setYMaximum( ex[4].toDouble() );
      }
      else
      {
        QgsMessageLog::logMessage( tr( "result of extents query invalid: %1" ).arg( ext ), tr( "PostGIS" ) );
      }
    }

    QgsDebugMsg( "Set extents to: " + mLayerExtent.toString() );
  }

  return mLayerExtent;
}

void QgsPostgresProvider::updateExtents()
{
  mLayerExtent.setMinimal();
}

bool QgsPostgresProvider::getGeometryDetails()
{
  if ( mGeometryColumn.isNull() )
  {
    mDetectedGeomType = QGis::WKBNoGeometry;
    mValid = true;
    return true;
  }

  QgsPostgresResult result;
  QString sql;

  QString schemaName = mSchemaName;
  QString tableName = mTableName;
  QString geomCol = mGeometryColumn;
  QString geomColType;

  if ( mIsQuery )
  {
    sql = QString( "SELECT %1 FROM %2 LIMIT 0" ).arg( quotedIdentifier( mGeometryColumn ) ).arg( mQuery );

    QgsDebugMsg( QString( "Getting geometry column: %1" ).arg( sql ) );

    QgsPostgresResult result = mConnectionRO->PQexec( sql );
    if ( PGRES_TUPLES_OK == result.PQresultStatus() )
    {
      Oid tableoid = result.PQftable( 0 );
      int column = result.PQftablecol( 0 );

      result = mConnectionRO->PQexec( sql );
      if ( tableoid > 0 && PGRES_TUPLES_OK == result.PQresultStatus() )
      {
        sql = QString( "SELECT pg_namespace.nspname,pg_class.relname FROM pg_class,pg_namespace WHERE pg_class.relnamespace=pg_namespace.oid AND pg_class.oid=%1" ).arg( tableoid );
        result = mConnectionRO->PQexec( sql );

        if ( PGRES_TUPLES_OK == result.PQresultStatus() && 1 == result.PQntuples() )
        {
          schemaName = result.PQgetvalue( 0, 0 );
          tableName = result.PQgetvalue( 0, 1 );

          sql = QString( "SELECT a.attname, t.typname FROM pg_attribute a, pg_type t WHERE a.attrelid=%1 AND a.attnum=%2 AND a.atttypid = t.oid" ).arg( tableoid ).arg( column );
          result = mConnectionRO->PQexec( sql );
          if ( PGRES_TUPLES_OK == result.PQresultStatus() && 1 == result.PQntuples() )
          {
            geomCol = result.PQgetvalue( 0, 0 );
            geomColType = result.PQgetvalue( 0, 1 );
            if ( geomColType == "geometry" )
              mSpatialColType = sctGeometry;
            else if ( geomColType == "geography" )
              mSpatialColType = sctGeography;
            else if ( geomColType == "topogeometry" )
              mSpatialColType = sctTopoGeometry;
            else
              mSpatialColType = sctNone;
          }
          else
          {
            schemaName = mSchemaName;
            tableName = mTableName;
          }
        }
      }
      else
      {
        schemaName = "";
        tableName = mQuery;
      }
    }
    else
    {
      mValid = false;
      return false;
    }
  }

  QString detectedType;
  QString detectedSrid;

  if ( !schemaName.isEmpty() )
  {
    // check geometry columns
    sql = QString( "SELECT upper(type),srid FROM geometry_columns WHERE f_table_name=%1 AND f_geometry_column=%2 AND f_table_schema=%3" )
          .arg( quotedValue( tableName ) )
          .arg( quotedValue( geomCol ) )
          .arg( quotedValue( schemaName ) );

    QgsDebugMsg( QString( "Getting geometry column: %1" ).arg( sql ) );
    result = mConnectionRO->PQexec( sql );
    QgsDebugMsg( QString( "Geometry column query returned %1 rows" ).arg( result.PQntuples() ) );

    if ( result.PQntuples() == 1 )
    {
      detectedType = result.PQgetvalue( 0, 0 );
      detectedSrid = result.PQgetvalue( 0, 1 );
      mSpatialColType = sctGeometry;
    }
    else
    {
      mConnectionRO->PQexecNR( "COMMIT" );
    }

    if ( detectedType.isEmpty() )
    {
      // check geography columns
      sql = QString( "SELECT upper(type),srid FROM geography_columns WHERE f_table_name=%1 AND f_geography_column=%2 AND f_table_schema=%3" )
            .arg( quotedValue( tableName ) )
            .arg( quotedValue( geomCol ) )
            .arg( quotedValue( schemaName ) );

      QgsDebugMsg( QString( "Getting geography column: %1" ).arg( sql ) );
      result = mConnectionRO->PQexec( sql, false );
      QgsDebugMsg( QString( "Geography column query returned %1" ).arg( result.PQntuples() ) );

      if ( result.PQntuples() == 1 )
      {
        detectedType = result.PQgetvalue( 0, 0 );
        detectedSrid = result.PQgetvalue( 0, 1 );
        mSpatialColType = sctGeography;
      }
      else
      {
        mConnectionRO->PQexecNR( "COMMIT" );
      }
    }

    if ( detectedType.isEmpty() && mConnectionRO->hasTopology() )
    {
      // check topology.layer
      sql = QString( "SELECT CASE "
                     "WHEN l.feature_type = 1 THEN 'MULTIPOINT' "
                     "WHEN l.feature_type = 2 THEN 'MULTILINESTRING' "
                     "WHEN l.feature_type = 3 THEN 'MULTIPOLYGON' "
                     "WHEN l.feature_type = 4 THEN 'GEOMETRYCOLLECTION' "
                     "END AS type, t.srid FROM topology.layer l, topology.topology t "
                     "WHERE l.topology_id = t.id AND l.schema_name=%3 "
                     "AND l.table_name=%1 AND l.feature_column=%2" )
            .arg( quotedValue( tableName ) )
            .arg( quotedValue( geomCol ) )
            .arg( quotedValue( schemaName ) );

      QgsDebugMsg( QString( "Getting TopoGeometry column: %1" ).arg( sql ) );
      result = mConnectionRO->PQexec( sql, false );
      QgsDebugMsg( QString( "TopoGeometry column query returned %1" ).arg( result.PQntuples() ) );

      if ( result.PQntuples() == 1 )
      {
        detectedType = result.PQgetvalue( 0, 0 );
        detectedSrid = result.PQgetvalue( 0, 1 );
        mSpatialColType = sctTopoGeometry;
      }
      else
      {
        mConnectionRO->PQexecNR( "COMMIT" );
      }
    }

    if ( mSpatialColType == sctNone )
    {
      sql = QString( "SELECT t.typname FROM "
                     "pg_attribute a, pg_class c, pg_namespace n, pg_type t "
                     "WHERE a.attrelid=c.oid AND c.relnamespace=n.oid "
                     "AND a.atttypid=t.oid "
                     "AND n.nspname=%3 AND c.relname=%1 AND a.attname=%2" )
            .arg( quotedValue( tableName ) )
            .arg( quotedValue( geomCol ) )
            .arg( quotedValue( schemaName ) );
      QgsDebugMsg( QString( "Getting column datatype: %1" ).arg( sql ) );
      result = mConnectionRO->PQexec( sql, false );
      QgsDebugMsg( QString( "Column datatype query returned %1" ).arg( result.PQntuples() ) );
      if ( result.PQntuples() == 1 )
      {
        geomColType = result.PQgetvalue( 0, 0 );
        if ( geomColType == "geometry" )
          mSpatialColType = sctGeometry;
        else if ( geomColType == "geography" )
          mSpatialColType = sctGeography;
        else if ( geomColType == "topogeometry" )
          mSpatialColType = sctTopoGeometry;
      }
      else
      {
        mConnectionRO->PQexecNR( "COMMIT" );
      }
    }
  }

  if ( QgsPostgresConn::wkbTypeFromPostgis( detectedType ) == QGis::WKBUnknown )
  {
    QgsPostgresLayerProperty layerProperty;
    if ( !mIsQuery )
    {
      layerProperty.schemaName = schemaName;
      layerProperty.tableName = tableName;
    }
    else
    {
      layerProperty.schemaName = "";
      layerProperty.tableName = mQuery;
    }
    layerProperty.geometryColName = mGeometryColumn;
    layerProperty.geometryColType = sctNone;

    QString delim = "";

    if ( !mSqlWhereClause.isEmpty() )
    {
      layerProperty.sql += delim + "(" + mSqlWhereClause + ")";
      delim = " AND ";
    }

    mConnectionRO->retrieveLayerTypes( layerProperty, mUseEstimatedMetadata );

    QStringList typeList = layerProperty.type.split( ",", QString::SkipEmptyParts );
    QStringList sridList = layerProperty.srid.split( ",", QString::SkipEmptyParts );
    Q_ASSERT( typeList.size() == sridList.size() );
    mSpatialColType = layerProperty.geometryColType;

    if ( typeList.size() == 0 )
    {
      // no data - so take what's requested
      if ( mRequestedGeomType == QGis::WKBUnknown || mRequestedSrid.isEmpty() )
      {
        QgsMessageLog::logMessage( tr( "Geometry type and srid for empty column %1 of %2 undefined." ).arg( mGeometryColumn ).arg( mQuery ) );
      }

      detectedType = "";
      detectedSrid = "";
    }
    else
    {
      int i;
      for ( i = 0; i < typeList.size(); i++ )
      {
        QGis::WkbType wkbType = QgsPostgresConn::wkbTypeFromPostgis( typeList.at( i ) );

        if (( wkbType != QGis::WKBUnknown && ( mRequestedGeomType == QGis::WKBUnknown || mRequestedGeomType == wkbType ) ) &&
            ( mRequestedSrid.isEmpty() || sridList.at( i ) == mRequestedSrid ) )
          break;
      }

      // requested type && srid is available
      if ( i < typeList.size() )
      {
        if ( typeList.size() == 1 )
        {
          // only what we requested is available
          detectedType = typeList.at( 0 );
          detectedSrid = sridList.at( 0 );
        }
        else
        {
          // we need to filter
          detectedType = "";
          detectedSrid = "";
        }
      }
      else
      {
        // geometry type undetermined or not unrequested
        QgsMessageLog::logMessage( tr( "Feature type or srid for %1 of %2 could not be determined or was not requested." ).arg( mGeometryColumn ).arg( mQuery ) );
        detectedType = "";
        detectedSrid = "";
      }
    }
  }

  mDetectedGeomType = QgsPostgresConn::wkbTypeFromPostgis( detectedType );
  mDetectedSrid     = detectedSrid;

  QgsDebugMsg( QString( "Detected SRID is %1" ).arg( mDetectedSrid ) );
  QgsDebugMsg( QString( "Requested SRID is %1" ).arg( mRequestedSrid ) );
  QgsDebugMsg( QString( "Detected type is %1" ).arg( mDetectedGeomType ) );
  QgsDebugMsg( QString( "Requested type is %1" ).arg( mRequestedGeomType ) );

  mValid = ( mDetectedGeomType != QGis::WKBUnknown || mRequestedGeomType != QGis::WKBUnknown )
           && ( !mDetectedSrid.isEmpty() || !mRequestedSrid.isEmpty() );

  if ( !mValid )
    return false;

  // store whether the geometry includes measure value
  if ( detectedType == "POINTM" || detectedType == "MULTIPOINTM" ||
       detectedType == "LINESTRINGM" || detectedType == "MULTILINESTRINGM" ||
       detectedType == "POLYGONM" || detectedType == "MULTIPOLYGONM" )
  {
    // explicitly disable adding new features and editing of geometries
    // as this would lead to corruption of measures
    QgsMessageLog::logMessage( tr( "Editing and adding disabled for 2D+ layer (%1; %2)" ).arg( mGeometryColumn ).arg( mQuery ) );
    mEnabledCapabilities &= ~( QgsVectorDataProvider::ChangeGeometries | QgsVectorDataProvider::AddFeatures );
  }

  QgsDebugMsg( QString( "Feature type name is %1" ).arg( QGis::qgisFeatureTypes[ geometryType()] ) );
  QgsDebugMsg( QString( "Spatial column type is %1" ).arg( QgsPostgresConn::displayStringForGeomType( mSpatialColType ) ) );

  return mValid;
}

bool QgsPostgresProvider::convertField( QgsField &field )
{
  QString fieldType = "varchar"; //default to string
  int fieldSize = field.length();
  int fieldPrec = field.precision();
  switch ( field.type() )
  {
    case QVariant::LongLong:
      fieldType = "int8";
      fieldPrec = 0;
      break;

    case QVariant::String:
      fieldType = "varchar";
      fieldPrec = -1;
      break;

    case QVariant::Int:
      if ( fieldPrec < 10 )
      {
        fieldType = "int4";
      }
      else
      {
        fieldType = "numeric";
      }
      fieldPrec = 0;
      break;

    case QVariant::Double:
      if ( fieldSize > 18 )
      {
        fieldType = "numeric";
        fieldSize = -1;
      }
      else
      {
        fieldType = "float8";
      }
      fieldPrec = -1;
      break;

    default:
      return false;
  }

  field.setTypeName( fieldType );
  field.setLength( fieldSize );
  field.setPrecision( fieldPrec );
  return true;
}

QgsVectorLayerImport::ImportError QgsPostgresProvider::createEmptyLayer(
  const QString& uri,
  const QgsFields &fields,
  QGis::WkbType wkbType,
  const QgsCoordinateReferenceSystem *srs,
  bool overwrite,
  QMap<int, int> *oldToNewAttrIdxMap,
  QString *errorMessage,
  const QMap<QString, QVariant> *options )
{
  Q_UNUSED( options );

  // populate members from the uri structure
  QgsDataSourceURI dsUri( uri );
  QString schemaName = dsUri.schema();
  QString tableName = dsUri.table();

  QString geometryColumn = dsUri.geometryColumn();
  QString geometryType;

  QString primaryKey = dsUri.keyColumn();
  QString primaryKeyType;

  QString schemaTableName = "";
  if ( !schemaName.isEmpty() )
  {
    schemaTableName += quotedIdentifier( schemaName ) + ".";
  }
  schemaTableName += quotedIdentifier( tableName );

  QgsDebugMsg( QString( "Connection info is: %1" ).arg( dsUri.connectionInfo() ) );
  QgsDebugMsg( QString( "Geometry column is: %1" ).arg( geometryColumn ) );
  QgsDebugMsg( QString( "Schema is: %1" ).arg( schemaName ) );
  QgsDebugMsg( QString( "Table name is: %1" ).arg( tableName ) );

  // create the table
  QgsPostgresConn *conn = QgsPostgresConn::connectDb( dsUri.connectionInfo(), false );
  if ( !conn )
  {
    if ( errorMessage )
      *errorMessage = QObject::tr( "Connection to database failed" );
    return QgsVectorLayerImport::ErrConnectionFailed;
  }

  // get the pk's name and type

  // if no pk name was passed, define the new pk field name
  if ( primaryKey.isEmpty() )
  {
    int index = 0;
    QString pk = primaryKey = "id";
    for ( int fldIdx = 0; fldIdx < fields.count(); ++fldIdx )
    {
      if ( fields[fldIdx].name() == pk )
      {
        // it already exists, try again with a new name
        primaryKey = QString( "%1_%2" ).arg( pk ).arg( index++ );
        fldIdx = 0;
      }
    }
  }
  else
  {
    // search for the passed field
    for ( int fldIdx = 0; fldIdx < fields.count(); ++fldIdx )
    {
      if ( fields[fldIdx].name() == primaryKey )
      {
        // found, get the field type
        QgsField fld = fields[fldIdx];
        if ( convertField( fld ) )
        {
          primaryKeyType = fld.typeName();
        }
      }
    }
  }

  // if the field doesn't not exist yet, create it as a serial field
  if ( primaryKeyType.isEmpty() )
  {
    primaryKeyType = "serial";
#if 0
    // TODO: check the feature count to choose if create a serial8 pk field
    if ( layer->featureCount() > 0xffffffff )
    {
      primaryKeyType = "serial8";
    }
#endif
  }

  try
  {
    conn->PQexecNR( "BEGIN" );

    QString sql = QString( "SELECT 1"
                           " FROM pg_class AS cls JOIN pg_namespace AS nsp"
                           " ON nsp.oid=cls.relnamespace "
                           " WHERE cls.relname=%1 AND nsp.nspname=%2" )
                  .arg( quotedValue( tableName ) )
                  .arg( quotedValue( schemaName ) );

    QgsPostgresResult result = conn->PQexec( sql );
    if ( result.PQresultStatus() != PGRES_TUPLES_OK )
      throw PGException( result );

    bool exists = result.PQntuples() > 0;

    if ( exists && overwrite )
    {
      // delete the table if exists, then re-create it
      QString sql = QString( "SELECT DropGeometryTable(%1,%2)"
                             " FROM pg_class AS cls JOIN pg_namespace AS nsp"
                             " ON nsp.oid=cls.relnamespace "
                             " WHERE cls.relname=%2 AND nsp.nspname=%1" )
                    .arg( quotedValue( schemaName ) )
                    .arg( quotedValue( tableName ) );

      result = conn->PQexec( sql );
      if ( result.PQresultStatus() != PGRES_TUPLES_OK )
        throw PGException( result );
    }

    sql = QString( "CREATE TABLE %1(%2 %3 PRIMARY KEY)" )
          .arg( schemaTableName )
          .arg( quotedIdentifier( primaryKey ) )
          .arg( primaryKeyType );

    result = conn->PQexec( sql );
    if ( result.PQresultStatus() != PGRES_COMMAND_OK )
      throw PGException( result );

    // get geometry type, dim and srid
    int dim = 2;
    long srid = srs->postgisSrid();

    QgsPostgresConn::postgisWkbType( wkbType, geometryType, dim );

    // create geometry column
    if ( !geometryType.isEmpty() )
    {
      sql = QString( "SELECT AddGeometryColumn(%1,%2,%3,%4,%5,%6)" )
            .arg( quotedValue( schemaName ) )
            .arg( quotedValue( tableName ) )
            .arg( quotedValue( geometryColumn ) )
            .arg( srid )
            .arg( quotedValue( geometryType ) )
            .arg( dim );

      result = conn->PQexec( sql );
      if ( result.PQresultStatus() != PGRES_TUPLES_OK )
        throw PGException( result );
    }
    else
    {
      geometryColumn.clear();
    }

    conn->PQexecNR( "COMMIT" );
  }
  catch ( PGException &e )
  {
    if ( errorMessage )
      *errorMessage = QObject::tr( "Creation of data source %1 failed: \n%2" )
                      .arg( schemaTableName )
                      .arg( e.errorMessage() );

    conn->PQexecNR( "ROLLBACK" );
    conn->disconnect();
    return QgsVectorLayerImport::ErrCreateLayer;
  }
  conn->disconnect();

  QgsDebugMsg( QString( "layer %1 created" ).arg( schemaTableName ) );

  // use the provider to edit the table
  dsUri.setDataSource( schemaName, tableName, geometryColumn, QString(), primaryKey );
  QgsPostgresProvider *provider = new QgsPostgresProvider( dsUri.uri() );
  if ( !provider->isValid() )
  {
    if ( errorMessage )
      *errorMessage = QObject::tr( "Loading of the layer %1 failed" ).arg( schemaTableName );

    delete provider;
    return QgsVectorLayerImport::ErrInvalidLayer;
  }

  QgsDebugMsg( "layer loaded" );

  // add fields to the layer
  if ( oldToNewAttrIdxMap )
    oldToNewAttrIdxMap->clear();

  if ( fields.size() > 0 )
  {
    int offset = geometryColumn.isEmpty() ? 1 : 2;

    // get the list of fields
    QList<QgsField> flist;
    for ( int fldIdx = 0; fldIdx < fields.count(); ++fldIdx )
    {
      QgsField fld = fields[fldIdx];
      if ( fld.name() == primaryKey )
      {
        oldToNewAttrIdxMap->insert( fldIdx, 0 );
        continue;
      }

      if ( fld.name() == geometryColumn )
      {
        QgsDebugMsg( "Found a field with the same name of the geometry column. Skip it!" );
        continue;
      }

      if ( !convertField( fld ) )
      {
        if ( errorMessage )
          *errorMessage = QObject::tr( "Unsupported type for field %1" ).arg( fld.name() );

        delete provider;
        return QgsVectorLayerImport::ErrAttributeTypeUnsupported;
      }

      QgsDebugMsg( QString( "creating field #%1 -> #%2 name %3 type %4 typename %5 width %6 precision %7" )
                   .arg( fldIdx ).arg( offset )
                   .arg( fld.name() ).arg( QVariant::typeToName( fld.type() ) ).arg( fld.typeName() )
                   .arg( fld.length() ).arg( fld.precision() )
                 );

      flist.append( fld );
      if ( oldToNewAttrIdxMap )
        oldToNewAttrIdxMap->insert( fldIdx, offset++ );
    }

    if ( !provider->addAttributes( flist ) )
    {
      if ( errorMessage )
        *errorMessage = QObject::tr( "Creation of fields failed" );

      delete provider;
      return QgsVectorLayerImport::ErrAttributeCreationFailed;
    }

    QgsDebugMsg( "Done creating fields" );
  }
  return QgsVectorLayerImport::NoError;
}

QgsCoordinateReferenceSystem QgsPostgresProvider::crs()
{
  QgsCoordinateReferenceSystem srs;
  srs.createFromSrid( mRequestedSrid.isEmpty() ? mDetectedSrid.toInt() : mRequestedSrid.toInt() );
  return srs;
}

QString QgsPostgresProvider::subsetString()
{
  return mSqlWhereClause;
}

QString QgsPostgresProvider::getTableName()
{
  return mTableName;
}

size_t QgsPostgresProvider::layerCount() const
{
  return 1;                   // XXX need to return actual number of layers
} // QgsPostgresProvider::layerCount()


QString  QgsPostgresProvider::name() const
{
  return POSTGRES_KEY;
} //  QgsPostgresProvider::name()

QString  QgsPostgresProvider::description() const
{
  return POSTGRES_DESCRIPTION;
} //  QgsPostgresProvider::description()

/**
 * Class factory to return a pointer to a newly created
 * QgsPostgresProvider object
 */
QGISEXTERN QgsPostgresProvider * classFactory( const QString *uri )
{
  return new QgsPostgresProvider( *uri );
}
/** Required key function (used to map the plugin to a data store type)
*/
QGISEXTERN QString providerKey()
{
  return  POSTGRES_KEY;
}
/**
 * Required description function
 */
QGISEXTERN QString description()
{
  return POSTGRES_DESCRIPTION;
}
/**
 * Required isProvider function. Used to determine if this shared library
 * is a data provider plugin
 */
QGISEXTERN bool isProvider()
{
  return true;
}

QGISEXTERN QgsPgSourceSelect *selectWidget( QWidget *parent, Qt::WFlags fl )
{
  return new QgsPgSourceSelect( parent, fl );
}

QGISEXTERN int dataCapabilities()
{
  return QgsDataProvider::Database;
}

QGISEXTERN QgsDataItem *dataItem( QString thePath, QgsDataItem *parentItem )
{
  Q_UNUSED( thePath );
  return new QgsPGRootItem( parentItem, "PostGIS", "pg:" );
}

// ---------------------------------------------------------------------------

QGISEXTERN QgsVectorLayerImport::ImportError createEmptyLayer(
  const QString& uri,
  const QgsFields &fields,
  QGis::WkbType wkbType,
  const QgsCoordinateReferenceSystem *srs,
  bool overwrite,
  QMap<int, int> *oldToNewAttrIdxMap,
  QString *errorMessage,
  const QMap<QString, QVariant> *options )
{
  return QgsPostgresProvider::createEmptyLayer(
           uri, fields, wkbType, srs, overwrite,
           oldToNewAttrIdxMap, errorMessage, options
         );
}

QGISEXTERN bool deleteLayer( const QString& uri, QString& errCause )
{
  QgsDebugMsg( "deleting layer " + uri );

  QgsDataSourceURI dsUri( uri );
  QString schemaName = dsUri.schema();
  QString tableName = dsUri.table();
  QString geometryCol = dsUri.geometryColumn();

  QString schemaTableName;
  if ( !schemaName.isEmpty() )
  {
    schemaTableName = QgsPostgresConn::quotedIdentifier( schemaName ) + ".";
  }
  schemaTableName += QgsPostgresConn::quotedIdentifier( tableName );

  QgsPostgresConn* conn = QgsPostgresConn::connectDb( dsUri.connectionInfo(), false );
  if ( !conn )
  {
    errCause = QObject::tr( "Connection to database failed" );
    return false;
  }

  // check the geometry column count
  QString sql = QString( "SELECT count(*) "
                         "FROM geometry_columns, pg_class, pg_namespace "
                         "WHERE f_table_name=relname AND f_table_schema=nspname "
                         "AND pg_class.relnamespace=pg_namespace.oid "
                         "AND f_table_schema=%1 AND f_table_name=%2" )
                .arg( QgsPostgresConn::quotedValue( schemaName ) )
                .arg( QgsPostgresConn::quotedValue( tableName ) );
  QgsPostgresResult result = conn->PQexec( sql );
  if ( result.PQresultStatus() != PGRES_TUPLES_OK )
  {
    errCause = QObject::tr( "Unable to delete layer %1: \n%2" )
               .arg( schemaTableName )
               .arg( result.PQresultErrorMessage() );
    conn->disconnect();
    return false;
  }

  int count = result.PQgetvalue( 0, 0 ).toInt();

  if ( !geometryCol.isEmpty() && count > 1 )
  {
    // the table has more geometry columns, drop just the geometry column
    sql = QString( "SELECT DropGeometryColumn(%1,%2,%3)" )
          .arg( QgsPostgresConn::quotedValue( schemaName ) )
          .arg( QgsPostgresConn::quotedValue( tableName ) )
          .arg( QgsPostgresConn::quotedValue( geometryCol ) );
  }
  else
  {
    // drop the table
    sql = QString( "SELECT DropGeometryTable(%1,%2)" )
          .arg( QgsPostgresConn::quotedValue( schemaName ) )
          .arg( QgsPostgresConn::quotedValue( tableName ) );
  }

  result = conn->PQexec( sql );
  if ( result.PQresultStatus() != PGRES_TUPLES_OK )
  {
    errCause = QObject::tr( "Unable to delete layer %1: \n%2" )
               .arg( schemaTableName )
               .arg( result.PQresultErrorMessage() );
    conn->disconnect();
    return false;
  }

  conn->disconnect();
  return true;
}<|MERGE_RESOLUTION|>--- conflicted
+++ resolved
@@ -236,94 +236,6 @@
   return "PostgreSQL database with PostGIS extension";
 }
 
-<<<<<<< HEAD
-=======
-bool QgsPostgresProvider::declareCursor(
-  const QString &cursorName,
-  const QgsAttributeList &fetchAttributes,
-  bool fetchGeometry,
-  QString whereClause )
-{
-  if ( fetchGeometry && mGeometryColumn.isNull() )
-  {
-    return false;
-  }
-
-  try
-  {
-    QString query = "SELECT ", delim = "";
-
-    if ( fetchGeometry )
-    {
-      query += QString( "%1(%2(%3%4),'%5')" )
-               .arg( mConnectionRO->majorVersion() < 2 ? "asbinary" : "st_asbinary" )
-               .arg( mConnectionRO->majorVersion() < 2 ? "force_2d" : "st_force_2d" )
-               .arg( quotedIdentifier( mGeometryColumn ) )
-               .arg( mSpatialColType == sctGeography ? "::geometry" : "" )
-               .arg( endianString() );
-      delim = ",";
-    }
-
-    switch ( mPrimaryKeyType )
-    {
-      case pktOid:
-        query += delim + "oid";
-        delim = ",";
-        break;
-
-      case pktTid:
-        query += delim + "ctid";
-        delim = ",";
-        break;
-
-      case pktInt:
-        query += delim + quotedIdentifier( field( mPrimaryKeyAttrs[0] ).name() );
-        delim = ",";
-        break;
-
-      case pktFidMap:
-        foreach ( int idx, mPrimaryKeyAttrs )
-        {
-          query += delim + mConnectionRO->fieldExpression( field( idx ) );
-          delim = ",";
-        }
-        break;
-
-      case pktUnknown:
-        QgsDebugMsg( "Cannot declare cursor without primary key." );
-        return false;
-        break;
-    }
-
-    foreach ( int idx, fetchAttributes )
-    {
-      if ( mPrimaryKeyAttrs.contains( idx ) )
-        continue;
-
-      query += delim + mConnectionRO->fieldExpression( field( idx ) );
-    }
-
-    query += " FROM " + mQuery;
-
-    if ( !whereClause.isEmpty() )
-      query += QString( " WHERE %1" ).arg( whereClause );
-
-    if ( !mConnectionRO->openCursor( cursorName, query ) )
-    {
-      // reloading the fields might help next time around
-      rewind();
-      return false;
-    }
-  }
-  catch ( PGFieldNotFound )
-  {
-    rewind();
-    return false;
-  }
-
-  return true;
-}
->>>>>>> 122cff78
 
 static bool operator<( const QVariant &a, const QVariant &b )
 {
@@ -417,193 +329,7 @@
   return mFidCounter;
 }
 
-<<<<<<< HEAD
 QgsFeatureIterator QgsPostgresProvider::getFeatures( const QgsFeatureRequest& request )
-=======
-bool QgsPostgresProvider::getFeature( QgsPostgresResult &queryResult, int row, bool fetchGeometry,
-                                      QgsFeature &feature,
-                                      const QgsAttributeList &fetchAttributes )
-{
-  try
-  {
-    feature.clearAttributeMap();
-
-    int col = 0;
-
-    if ( fetchGeometry )
-    {
-      int returnedLength = ::PQgetlength( queryResult.result(), row, col );
-      if ( returnedLength > 0 )
-      {
-        unsigned char *featureGeom = new unsigned char[returnedLength + 1];
-        memset( featureGeom, 0, returnedLength + 1 );
-        memcpy( featureGeom, PQgetvalue( queryResult.result(), row, col ), returnedLength );
-        feature.setGeometryAndOwnership( featureGeom, returnedLength + 1 );
-      }
-      else
-      {
-        feature.setGeometryAndOwnership( 0, 0 );
-        QgsMessageLog::logMessage( tr( "Couldn't get the feature geometry in binary form" ), tr( "PostGIS" ) );
-      }
-
-      col++;
-    }
-
-    QgsFeatureId fid = 0;
-
-    switch ( mPrimaryKeyType )
-    {
-      case pktOid:
-      case pktTid:
-      case pktInt:
-        fid = mConnectionRO->getBinaryInt( queryResult, row, col++ );
-        if ( mPrimaryKeyType == pktInt && fetchAttributes.contains( mPrimaryKeyAttrs[0] ) )
-          feature.addAttribute( mPrimaryKeyAttrs[0], fid );
-        break;
-
-      case pktFidMap:
-      {
-        QList<QVariant> primaryKeyVals;
-
-        foreach ( int idx, mPrimaryKeyAttrs )
-        {
-          const QgsField &fld = field( idx );
-
-          QVariant v = convertValue( fld.type(), queryResult.PQgetvalue( row, col ) );
-          primaryKeyVals << v;
-
-          if ( fetchAttributes.contains( idx ) )
-            feature.addAttribute( idx, v );
-
-          col++;
-        }
-
-        fid = lookupFid( QVariant( primaryKeyVals ) );
-      }
-      break;
-
-      case pktUnknown:
-        Q_ASSERT( !"FAILURE: cannot get feature with unknown primary key" );
-        return false;
-    }
-
-    feature.setFeatureId( fid );
-    QgsDebugMsgLevel( QString( "fid=%1" ).arg( fid ), 4 );
-
-    // iterate attributes
-    foreach ( int idx, fetchAttributes )
-    {
-      if ( mPrimaryKeyAttrs.contains( idx ) )
-        continue;
-
-      const QgsField &fld = field( idx );
-
-      QVariant v = convertValue( fld.type(), queryResult.PQgetvalue( row, col ) );
-      feature.addAttribute( idx, v );
-
-      col++;
-    }
-
-    return true;
-  }
-  catch ( PGFieldNotFound )
-  {
-    return false;
-  }
-}
-
-void QgsPostgresProvider::select( QgsAttributeList fetchAttributes, QgsRectangle rect, bool fetchGeometry, bool useIntersect )
-{
-  QString cursorName = QString( "qgisf%1" ).arg( mProviderId );
-
-  if ( mFetching )
-  {
-    mConnectionRO->closeCursor( cursorName );
-    mFetching = false;
-
-    while ( !mFeatureQueue.empty() )
-    {
-      mFeatureQueue.dequeue();
-    }
-  }
-
-  QString whereClause;
-
-  if ( !rect.isEmpty() && !mGeometryColumn.isNull() )
-  {
-    if ( mSpatialColType == sctGeography )
-    {
-      rect = QgsRectangle( -180.0, -90.0, 180.0, 90.0 ).intersect( &rect );
-      if ( !rect.isFinite() )
-        whereClause = "false";
-    }
-
-    if ( whereClause.isEmpty() )
-    {
-      QString qBox;
-      if ( mConnectionRO->majorVersion() < 2 )
-      {
-        qBox = QString( "setsrid('BOX3D(%1)'::box3d,%2)" )
-               .arg( rect.asWktCoordinates() )
-               .arg( mRequestedSrid.isEmpty() ? mDetectedSrid : mRequestedSrid );
-      }
-      else
-      {
-        qBox = QString( "st_makeenvelope(%1,%2,%3,%4,%5)" )
-               .arg( rect.xMinimum(), 0, 'f', 16 )
-               .arg( rect.yMinimum(), 0, 'f', 16 )
-               .arg( rect.xMaximum(), 0, 'f', 16 )
-               .arg( rect.yMaximum(), 0, 'f', 16 )
-               .arg( mRequestedSrid.isEmpty() ? mDetectedSrid : mRequestedSrid );
-      }
-
-      whereClause = QString( "%1 && %2" )
-                    .arg( quotedIdentifier( mGeometryColumn ) )
-                    .arg( qBox );
-      if ( useIntersect )
-      {
-        whereClause += QString( " AND %1(%2%3,%4)" )
-                       .arg( mConnectionRO->majorVersion() < 2 ? "intersects" : "st_intersects" )
-                       .arg( quotedIdentifier( mGeometryColumn ) )
-                       .arg( mSpatialColType == sctGeography ? "::geometry" : "" )
-                       .arg( qBox );
-      }
-    }
-
-    if ( !mRequestedSrid.isEmpty() && mRequestedSrid != mDetectedSrid )
-    {
-      whereClause += QString( " AND %1(%2%3)=%4" )
-                     .arg( mConnectionRO->majorVersion() < 2 ? "srid" : "st_srid" )
-                     .arg( quotedIdentifier( mGeometryColumn ) )
-                     .arg( mSpatialColType == sctGeography ? "::geography" : "" )
-                     .arg( mRequestedSrid );
-    }
-
-    if ( mRequestedGeomType != QGis::WKBUnknown && mRequestedGeomType != mDetectedGeomType )
-    {
-      whereClause += QString( " AND %1" ).arg( QgsPostgresConn::postgisTypeFilter( mGeometryColumn, mRequestedGeomType, mSpatialColType == sctGeography ) );
-    }
-  }
-
-  if ( !mSqlWhereClause.isEmpty() )
-  {
-    if ( !whereClause.isEmpty() )
-      whereClause += " AND ";
-
-    whereClause += "(" + mSqlWhereClause + ")";
-  }
-
-  mFetchGeom = fetchGeometry;
-  mAttributesToFetch = fetchAttributes;
-  if ( !declareCursor( cursorName, fetchAttributes, fetchGeometry, whereClause ) )
-    return;
-
-  mFetching = true;
-  mFetched = 0;
-}
-
-bool QgsPostgresProvider::nextFeature( QgsFeature& feature )
->>>>>>> 122cff78
 {
   if ( !mValid )
   {

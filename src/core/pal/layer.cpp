/*
 *   libpal - Automated Placement of Labels Library
 *
 *   Copyright (C) 2008 Maxence Laurent, MIS-TIC, HEIG-VD
 *                      University of Applied Sciences, Western Switzerland
 *                      http://www.hes-so.ch
 *
 *   Contact:
 *      maxence.laurent <at> heig-vd <dot> ch
 *    or
 *      eric.taillard <at> heig-vd <dot> ch
 *
 * This file is part of libpal.
 *
 * libpal is free software: you can redistribute it and/or modify
 * it under the terms of the GNU General Public License as published by
 * the Free Software Foundation, either version 3 of the License, or
 * (at your option) any later version.
 *
 * libpal is distributed in the hope that it will be useful,
 * but WITHOUT ANY WARRANTY; without even the implied warranty of
 * MERCHANTABILITY or FITNESS FOR A PARTICULAR PURPOSE.  See the
 * GNU General Public License for more details.
 *
 * You should have received a copy of the GNU General Public License
 * along with libpal.  If not, see <http://www.gnu.org/licenses/>.
 *
 */

#ifdef HAVE_CONFIG_H
#include <config.h>
#endif

#define _CRT_SECURE_NO_DEPRECATE

#include <stddef.h>
#include <geos_c.h>

#include <iostream>
#include <cstring>
#include <cmath>


#include <pal/pal.h>
#include <pal/layer.h>
#include <pal/palexception.h>
#include <pal/internalexception.h>

#include "linkedlist.hpp"
#include "hashtable.hpp"

#include "feature.h"
#include "geomfunction.h"
#include "util.h"

#include "simplemutex.h"

namespace pal
{

  Layer::Layer( const char *lyrName, double min_scale, double max_scale, Arrangement arrangement, Units label_unit, double defaultPriority, bool obstacle, bool active, bool toLabel, Pal *pal )
      :  pal( pal ), obstacle( obstacle ), active( active ),
         toLabel( toLabel ), label_unit( label_unit ),
         min_scale( min_scale ), max_scale( max_scale ),
         arrangement( arrangement ), arrangementFlags( 0 ), mode(LabelPerFeature), mergeLines(false)
  {

    this->name = new char[strlen( lyrName ) +1];
    strcpy( this->name, lyrName );

    modMutex = new SimpleMutex();

    rtree = new RTree<FeaturePart*, double, 2, double>();
    hashtable = new HashTable<Feature*> ( 5281 );

    connectedHashtable = new HashTable< LinkedList<FeaturePart*>* > ( 5391 );
    connectedTexts = new LinkedList< char* >( strCompare );

    if ( defaultPriority < 0.0001 )
      this->defaultPriority = 0.0001;
    else if ( defaultPriority > 1.0 )
      this->defaultPriority = 1.0;
    else
      this->defaultPriority = defaultPriority;

    featureParts = new LinkedList<FeaturePart*> ( ptrFeaturePartCompare );
    features = new LinkedList<Feature*> ( ptrFeatureCompare );
  }

  Layer::~Layer()
  {
    modMutex->lock();

    if ( featureParts )
    {
      while ( featureParts->size() )
      {
        delete featureParts->pop_front();
      }
      delete featureParts;

    }

    // this hashtable and list should be empty if they still exist
    delete connectedHashtable;
    double connectedTexts;

    // features in the hashtable
    if ( features )
    {
      while ( features->size() )
      {
        delete features->pop_front();
      }
      delete features;
    }

    if ( name )
      delete[] name;

    delete rtree;

    delete hashtable;
    delete modMutex;
  }

  Feature* Layer::getFeature( const char* geom_id )
  {
    Feature** fptr = hashtable->find(geom_id);
    return (fptr ? *fptr : NULL);
  }


  bool Layer::isScaleValid( double scale )
  {
    return ( scale >= min_scale || min_scale == -1 )
           && ( scale <= max_scale || max_scale == -1 );
  }


  int Layer::getNbFeatures()
  {
    return features->size();
  }

  const char *Layer::getName()
  {
    return name;
  }

  Arrangement Layer::getArrangement()
  {
    return arrangement;
  }

  void Layer::setArrangement( Arrangement arrangement )
  {
    this->arrangement = arrangement;
  }


  bool Layer::isObstacle()
  {
    return obstacle;
  }

  bool Layer::isToLabel()
  {
    return toLabel;
  }

  bool Layer::isActive()
  {
    return active;
  }


  double Layer::getMinScale()
  {
    return min_scale;
  }

  double Layer::getMaxScale()
  {
    return max_scale;
  }

  double Layer::getPriority()
  {
    return defaultPriority;
  }

  void Layer::setObstacle( bool obstacle )
  {
    this->obstacle = obstacle;
  }

  void Layer::setActive( bool active )
  {
    this->active = active;
  }

  void Layer::setToLabel( bool toLabel )
  {
    this->toLabel = toLabel;
  }

  void Layer::setMinScale( double min_scale )
  {
    this->min_scale = min_scale;
  }

  void Layer::setMaxScale( double max_scale )
  {
    this->max_scale = max_scale;
  }

  void Layer::setPriority( double priority )
  {
    if ( priority >= 1.0 ) // low priority
      defaultPriority = 1.0;
    else if ( priority <= 0.0001 )
      defaultPriority = 0.0001; // high priority
    else
      defaultPriority = priority;
  }



bool Layer::registerFeature( const char *geom_id, PalGeometry *userGeom, double label_x, double label_y, const char* labelText )
{
  if ( !geom_id || label_x < 0 || label_y < 0 )
    return false;

  modMutex->lock();

  if ( hashtable->find( geom_id ) )
  {
    modMutex->unlock();
    throw new PalException::FeatureExists();
    return false;
  }

  // Split MULTI GEOM and Collection in simple geometries
  GEOSGeometry *the_geom = userGeom->getGeosGeometry();

  Feature* f = new Feature( this, geom_id, userGeom, label_x, label_y );

  bool first_feat = true;

  double geom_size, biggest_size = -1;
  FeaturePart* biggest_part = NULL;

  // break the (possibly multi-part) geometry into simple geometries
  LinkedList <const GEOSGeometry*> *simpleGeometries = unmulti( the_geom );
  
  while ( simpleGeometries->size() > 0 )
  {
    const GEOSGeometry* geom = simpleGeometries->pop_front();

    // ignore invalid geometries (e.g. polygons with self-intersecting rings)
    if (GEOSisValid( geom ) != 1) // 0=invalid, 1=valid, 2=exception
    {
      std::cerr << "ignoring invalid feature " << geom_id << std::endl;
      continue;
    }

    int type = GEOSGeomTypeId( geom );

    if (type != GEOS_POINT && type != GEOS_LINESTRING && type != GEOS_POLYGON)
      throw InternalException::UnknownGeometry();

    FeaturePart* fpart = new FeaturePart(f, geom);

    // ignore invalid geometries
    if ( (type == GEOS_LINESTRING && fpart->nbPoints < 2) ||
         (type == GEOS_POLYGON && fpart->nbPoints < 3) )
    {
      delete fpart;
      continue;
    }

    // polygons: reorder coordinates
    if ( type == GEOS_POLYGON && reorderPolygon( fpart->nbPoints, fpart->x, fpart->y ) != 0 )
    {
      delete fpart;
      continue;
    }

    if (mode == LabelPerFeature && (type == GEOS_POLYGON || type == GEOS_LINESTRING))
    {
      if (type == GEOS_LINESTRING)
        GEOSLength(geom, &geom_size);
      else if (type == GEOS_POLYGON)
        GEOSArea(geom, &geom_size);

      if (geom_size > biggest_size)
      {
        biggest_size = geom_size;
        delete biggest_part; // safe with NULL part
        biggest_part = fpart;
      }
      continue; // don't add the feature part now, do it later
      // TODO: we should probably add also other parts to act just as obstacles
    }

    // feature part is ready!
    addFeaturePart(fpart, labelText);

    first_feat = false;
  }
  delete simpleGeometries;

  userGeom->releaseGeosGeometry( the_geom );

  modMutex->unlock();

  // if using only biggest parts...
  if (mode == LabelPerFeature && biggest_part != NULL)
  {
    addFeaturePart(biggest_part, labelText);
    first_feat = false;
  }

  // add feature to layer if we have added something
  if (!first_feat)
  {
    features->push_back( f );
    hashtable->insertItem( geom_id, f );
  }
  else
  {
    delete f;
  }

  return !first_feat; // true if we've added something
}

void Layer::addFeaturePart( FeaturePart* fpart, const char* labelText )
{
  double bmin[2];
  double bmax[2];
  fpart->getBoundingBox(bmin, bmax);

  // add to list of layer's feature parts
  featureParts->push_back( fpart );

  // add to r-tree for fast spatial access
  rtree->Insert( bmin, bmax, fpart );

  // add to hashtable with equally named feature parts
  if (mergeLines && labelText)
  {
    LinkedList< FeaturePart*>** lstPtr = connectedHashtable->find(labelText);
    LinkedList< FeaturePart*>* lst;
    if (lstPtr == NULL)
    {
      // entry doesn't exist yet
      lst = new LinkedList<FeaturePart*>( ptrFeaturePartCompare );
      connectedHashtable->insertItem(labelText, lst);

      char* txt = new char[strlen(labelText) +1];
      strcpy(txt, labelText);
      connectedTexts->push_back(txt);
    }
    else
    {
      lst = *lstPtr;
    }
    lst->push_back(fpart); // add to the list
  }
}


void Layer::setLabelUnit( Units label_unit )
{
  if ( label_unit == PIXEL || label_unit == METER )
    this->label_unit = label_unit;
}

Units Layer::getLabelUnit()
{
  return label_unit;
}

<<<<<<< HEAD
#if 0
void Layer::setFeatureGeom (const char * geom_id, const char *the_geomHex){


   Cell<Feature*>* it = getFeatureIt (geom_id);

   if (it){
      double bmin[2];
      double bmax[2];

      int oldnPart = it->item->nPart;
      int nPart;

      //geos::io::WKBReader wkbReader =  geos::io::WKBReader();

      geos::io::WKBReader * wkbReader = new geos::io::WKBReader();

      std::string str = the_geomHex;
      std::istream *is = new std::istringstream (str);
      geos::geom::Geometry *initial_geom = wkbReader->readHEX(*is);
      delete is;


      LinkedList<Feat*> *finalFeats = splitGeom (initial_geom, geom_id);

      nPart = finalFeats->size();

      bool pushback = nPart > oldnPart;

      Feature *feat;
      Feat *ft;

      if (!pushback){
         int k = 0
         while (finalFeats->size() > 0){
            feat = it->item;

            ft = finalFeats->pop_front();

            bmin[0] = feat->xmin;
            bmin[1] = feat->ymin;

            bmax[0] = feat->xmax;
            bmax[1] = feat->ymax;

            rtree->Remove (bmin, bmax, feat);

            feat->setXYCoord (ft->geom);
            feat->nPart = nPart;

            bmin[0] = feat->xmin;
            bmin[1] = feat->ymin;
=======

static FeaturePart* _findConnectedPart(FeaturePart* partCheck, LinkedList<FeaturePart*>* otherParts)
{
  // iterate in the rest of the parts with the same label
  Cell<FeaturePart*>* p = otherParts->getFirst();
  while (p)
  {
    if (partCheck->isConnected(p->item))
    {
      // stop checking for other connected parts
      return p->item;
    }
    p = p->next;
  }

  return NULL; // no connected part found...
}
>>>>>>> 4b644b7a

void Layer::joinConnectedFeatures()
{  
  // go through all label texts
  char* labelText;
  while ( labelText = connectedTexts->pop_front() )
  {
    //std::cerr << "JOIN: " << labelText << std::endl;
    LinkedList<FeaturePart*>** partsPtr = connectedHashtable->find(labelText);
    if (!partsPtr)
      continue; // shouldn't happen
    LinkedList<FeaturePart*>* parts = *partsPtr;

    // go one-by-one part, try to merge
    while (parts->size())
    {
      // part we'll be checking against other in this round
      FeaturePart* partCheck = parts->pop_front();

      FeaturePart* otherPart = _findConnectedPart(partCheck, parts);
      if (otherPart)
      {
        //std::cerr << "- connected " << partCheck << " with " << otherPart << std::endl;

        // remove partCheck from r-tree
        double bmin[2], bmax[2];
        partCheck->getBoundingBox(bmin, bmax);
        rtree->Remove(bmin,bmax, partCheck);

        otherPart->getBoundingBox(bmin, bmax);

        // merge points from partCheck to p->item
        if (otherPart->mergeWithFeaturePart(partCheck))
        {
          // reinsert p->item to r-tree (probably not needed)
          rtree->Remove(bmin,bmax, otherPart);
          otherPart->getBoundingBox(bmin, bmax);
          rtree->Insert(bmin, bmax, otherPart);
        }
      }
    }

    // we're done processing feature parts with this particular label text
    delete parts;
    *partsPtr = NULL;
    delete labelText;
  }

  // we're done processing connected fetures
  delete connectedHashtable;
  connectedHashtable = NULL;
  delete connectedTexts;
  connectedTexts = NULL;
}
<<<<<<< HEAD
#endif
=======

>>>>>>> 4b644b7a


} // end namespace
<|MERGE_RESOLUTION|>--- conflicted
+++ resolved
@@ -383,60 +383,6 @@
   return label_unit;
 }
 
-<<<<<<< HEAD
-#if 0
-void Layer::setFeatureGeom (const char * geom_id, const char *the_geomHex){
-
-
-   Cell<Feature*>* it = getFeatureIt (geom_id);
-
-   if (it){
-      double bmin[2];
-      double bmax[2];
-
-      int oldnPart = it->item->nPart;
-      int nPart;
-
-      //geos::io::WKBReader wkbReader =  geos::io::WKBReader();
-
-      geos::io::WKBReader * wkbReader = new geos::io::WKBReader();
-
-      std::string str = the_geomHex;
-      std::istream *is = new std::istringstream (str);
-      geos::geom::Geometry *initial_geom = wkbReader->readHEX(*is);
-      delete is;
-
-
-      LinkedList<Feat*> *finalFeats = splitGeom (initial_geom, geom_id);
-
-      nPart = finalFeats->size();
-
-      bool pushback = nPart > oldnPart;
-
-      Feature *feat;
-      Feat *ft;
-
-      if (!pushback){
-         int k = 0
-         while (finalFeats->size() > 0){
-            feat = it->item;
-
-            ft = finalFeats->pop_front();
-
-            bmin[0] = feat->xmin;
-            bmin[1] = feat->ymin;
-
-            bmax[0] = feat->xmax;
-            bmax[1] = feat->ymax;
-
-            rtree->Remove (bmin, bmax, feat);
-
-            feat->setXYCoord (ft->geom);
-            feat->nPart = nPart;
-
-            bmin[0] = feat->xmin;
-            bmin[1] = feat->ymin;
-=======
 
 static FeaturePart* _findConnectedPart(FeaturePart* partCheck, LinkedList<FeaturePart*>* otherParts)
 {
@@ -454,7 +400,6 @@
 
   return NULL; // no connected part found...
 }
->>>>>>> 4b644b7a
 
 void Layer::joinConnectedFeatures()
 {  
@@ -509,11 +454,7 @@
   delete connectedTexts;
   connectedTexts = NULL;
 }
-<<<<<<< HEAD
-#endif
-=======
-
->>>>>>> 4b644b7a
+
 
 
 } // end namespace

--- conflicted
+++ resolved
@@ -516,7 +516,6 @@
 
 QString QgsApplication::showSettings()
 {
-<<<<<<< HEAD
   QString myState = QString( "Application state:\n"
                              "Prefix              : %1\n"
                              "Plugin Path         : %2\n"
@@ -527,17 +526,6 @@
                              "Default Theme Path  : %7\n"
                              "SVG Search Paths    : %8\n"
                              "User DB Path        : %9\n" )
-=======
-  QString myState = tr( "Application state:\n"
-                             "Prefix:\t\t%1\n"
-                             "Plugin Path:\t\t%2\n"
-                             "Package Data Path:\t%3\n"
-                             "Active Theme Name:\t%4\n"
-                             "Active Theme Path:\t%5\n"
-                             "Default Theme Path:\t%6\n"
-                             "SVG Search Paths:\t%7\n"
-                             "User DB Path:\t%8\n" )
->>>>>>> a5b9f92d
                     .arg( mPrefixPath )
                     .arg( mPluginPath )
                     .arg( mProviderPath )

/***************************************************************************
 qgslinesymbollayerv2.cpp
 ---------------------
 begin                : November 2009
 copyright            : (C) 2009 by Martin Dobias
 email                : wonder dot sk at gmail dot com
 ***************************************************************************
 *                                                                         *
 *   This program is free software; you can redistribute it and/or modify  *
 *   it under the terms of the GNU General Public License as published by  *
 *   the Free Software Foundation; either version 2 of the License, or     *
 *   (at your option) any later version.                                   *
 *                                                                         *
 ***************************************************************************/

#include "qgslinesymbollayerv2.h"
#include "qgsdxfexport.h"
#include "qgssymbollayerv2utils.h"
#include "qgsexpression.h"
#include "qgsrendercontext.h"
#include "qgslogger.h"
#include "qgsvectorlayer.h"
#include "qgsgeometrysimplifier.h"

#include <QPainter>
#include <QDomDocument>
#include <QDomElement>

#include <cmath>

QgsSimpleLineSymbolLayerV2::QgsSimpleLineSymbolLayerV2( QColor color, double width, Qt::PenStyle penStyle )
    : mPenStyle( penStyle ), mPenJoinStyle( DEFAULT_SIMPLELINE_JOINSTYLE ), mPenCapStyle( DEFAULT_SIMPLELINE_CAPSTYLE ), mOffset( 0 ), mOffsetUnit( QgsSymbolV2::MM ),
    mUseCustomDashPattern( false ), mCustomDashPatternUnit( QgsSymbolV2::MM ), mDrawInsidePolygon( false )
{
  mColor = color;
  mWidth = width;
  mCustomDashVector << 5 << 2;
}

void QgsSimpleLineSymbolLayerV2::setOutputUnit( QgsSymbolV2::OutputUnit unit )
{
  QgsLineSymbolLayerV2::setOutputUnit( unit );
  mWidthUnit = unit;
  mOffsetUnit = unit;
  mCustomDashPatternUnit = unit;
}

QgsSymbolV2::OutputUnit  QgsSimpleLineSymbolLayerV2::outputUnit() const
{
  QgsSymbolV2::OutputUnit unit = QgsLineSymbolLayerV2::outputUnit();
  if ( mWidthUnit != unit || mOffsetUnit != unit || mCustomDashPatternUnit != unit )
  {
    return QgsSymbolV2::Mixed;
  }
  return unit;
}

void QgsSimpleLineSymbolLayerV2::setMapUnitScale( const QgsMapUnitScale &scale )
{
  QgsLineSymbolLayerV2::setMapUnitScale( scale );
  mWidthMapUnitScale = scale;
  mOffsetMapUnitScale = scale;
  mCustomDashPatternMapUnitScale = scale;
}

QgsMapUnitScale QgsSimpleLineSymbolLayerV2::mapUnitScale() const
{
  if ( QgsLineSymbolLayerV2::mapUnitScale() == mWidthMapUnitScale &&
       mWidthMapUnitScale == mOffsetMapUnitScale &&
       mOffsetMapUnitScale == mCustomDashPatternMapUnitScale )
  {
    return mWidthMapUnitScale;
  }
  return QgsMapUnitScale();
}

QgsSymbolLayerV2* QgsSimpleLineSymbolLayerV2::create( const QgsStringMap& props )
{
  QColor color = DEFAULT_SIMPLELINE_COLOR;
  double width = DEFAULT_SIMPLELINE_WIDTH;
  Qt::PenStyle penStyle = DEFAULT_SIMPLELINE_PENSTYLE;

  if ( props.contains( "color" ) )
    color = QgsSymbolLayerV2Utils::decodeColor( props["color"] );
  if ( props.contains( "width" ) )
    width = props["width"].toDouble();
  if ( props.contains( "penstyle" ) )
    penStyle = QgsSymbolLayerV2Utils::decodePenStyle( props["penstyle"] );


  QgsSimpleLineSymbolLayerV2* l = new QgsSimpleLineSymbolLayerV2( color, width, penStyle );
  if ( props.contains( "width_unit" ) )
    l->setWidthUnit( QgsSymbolLayerV2Utils::decodeOutputUnit( props["width_unit"] ) );
  if ( props.contains( "offset" ) )
    l->setOffset( props["offset"].toDouble() );
  if ( props.contains( "offset_unit" ) )
    l->setOffsetUnit( QgsSymbolLayerV2Utils::decodeOutputUnit( props["offset_unit"] ) );
  if ( props.contains( "offset_map_unit_scale" ) )
    l->setOffsetMapUnitScale( QgsSymbolLayerV2Utils::decodeMapUnitScale( props["offset_map_unit_scale"] ) );
  if ( props.contains( "joinstyle" ) )
    l->setPenJoinStyle( QgsSymbolLayerV2Utils::decodePenJoinStyle( props["joinstyle"] ) );
  if ( props.contains( "capstyle" ) )
    l->setPenCapStyle( QgsSymbolLayerV2Utils::decodePenCapStyle( props["capstyle"] ) );

  if ( props.contains( "use_custom_dash" ) )
  {
    l->setUseCustomDashPattern( props["use_custom_dash"].toInt() );
  }
  if ( props.contains( "customdash" ) )
  {
    l->setCustomDashVector( QgsSymbolLayerV2Utils::decodeRealVector( props["customdash"] ) );
  }
  if ( props.contains( "customdash_unit" ) )
  {
    l->setCustomDashPatternUnit( QgsSymbolLayerV2Utils::decodeOutputUnit( props["customdash_unit"] ) );
  }
  if ( props.contains( "customdash_map_unit_scale" ) )
  {
    l->setCustomDashPatternMapUnitScale( QgsSymbolLayerV2Utils::decodeMapUnitScale( props["customdash_map_unit_scale"] ) );
  }

  if ( props.contains( "draw_inside_polygon" ) )
  {
    l->setDrawInsidePolygon( props["draw_inside_polygon"].toInt() );
  }

  //data defined properties
  if ( props.contains( "color_expression" ) )
    l->setDataDefinedProperty( "color", props["color_expression"] );
  if ( props.contains( "width_expression" ) )
    l->setDataDefinedProperty( "width", props["width_expression"] );
  if ( props.contains( "offset_expression" ) )
    l->setDataDefinedProperty( "offset", props["offset_expression"] );
  if ( props.contains( "customdash_expression" ) )
    l->setDataDefinedProperty( "customdash", props["customdash_expression"] );
  if ( props.contains( "joinstyle_expression" ) )
    l->setDataDefinedProperty( "joinstyle", props["joinstyle_expression"] );
  if ( props.contains( "capstyle_expression" ) )
    l->setDataDefinedProperty( "capstyle", props["capstyle_expression"] );

  return l;
}


QString QgsSimpleLineSymbolLayerV2::layerType() const
{
  return "SimpleLine";
}

void QgsSimpleLineSymbolLayerV2::startRender( QgsSymbolV2RenderContext& context )
{
  QColor penColor = mColor;
  penColor.setAlphaF( mColor.alphaF() * context.alpha() );
  mPen.setColor( penColor );
  double scaledWidth = mWidth * QgsSymbolLayerV2Utils::lineWidthScaleFactor( context.renderContext(), mWidthUnit, mWidthMapUnitScale );
  mPen.setWidthF( scaledWidth );
  if ( mUseCustomDashPattern && scaledWidth != 0 )
  {
    mPen.setStyle( Qt::CustomDashLine );

    //scale pattern vector
    double dashWidthDiv = scaledWidth;
    //fix dash pattern width in Qt 4.8
    QStringList versionSplit = QString( qVersion() ).split( "." );
    if ( versionSplit.size() > 1
         && versionSplit.at( 1 ).toInt() >= 8
         && ( scaledWidth * context.renderContext().rasterScaleFactor() ) < 1.0 )
    {
      dashWidthDiv = 1.0;
    }
    QVector<qreal> scaledVector;
    QVector<qreal>::const_iterator it = mCustomDashVector.constBegin();
    for ( ; it != mCustomDashVector.constEnd(); ++it )
    {
      //the dash is specified in terms of pen widths, therefore the division
      scaledVector << ( *it ) *  QgsSymbolLayerV2Utils::lineWidthScaleFactor( context.renderContext(), mCustomDashPatternUnit, mCustomDashPatternMapUnitScale ) / dashWidthDiv;
    }
    mPen.setDashPattern( scaledVector );
  }
  else
  {
    mPen.setStyle( mPenStyle );
  }
  mPen.setJoinStyle( mPenJoinStyle );
  mPen.setCapStyle( mPenCapStyle );

  mSelPen = mPen;
  QColor selColor = context.renderContext().selectionColor();
  if ( ! selectionIsOpaque )
    selColor.setAlphaF( context.alpha() );
  mSelPen.setColor( selColor );

  //prepare expressions for data defined properties
  prepareExpressions( context.fields(), context.renderContext().rendererScale() );
}

void QgsSimpleLineSymbolLayerV2::stopRender( QgsSymbolV2RenderContext& context )
{
  Q_UNUSED( context );
}

void QgsSimpleLineSymbolLayerV2::renderPolygonOutline( const QPolygonF& points, QList<QPolygonF>* rings, QgsSymbolV2RenderContext& context )
{
  QPainter* p = context.renderContext().painter();
  if ( !p )
  {
    return;
  }

  if ( mDrawInsidePolygon )
  {
    //only drawing the line on the interior of the polygon, so set clip path for painter
    p->save();
    QPainterPath clipPath;
    clipPath.addPolygon( points );

    if ( rings != NULL )
    {
      //add polygon rings
      QList<QPolygonF>::const_iterator it = rings->constBegin();
      for ( ; it != rings->constEnd(); ++it )
      {
        QPolygonF ring = *it;
        clipPath.addPolygon( ring );
      }
    }

    //use intersect mode, as a clip path may already exist (eg, for composer maps)
    p->setClipPath( clipPath, Qt::IntersectClip );
  }

  renderPolyline( points, context );
  if ( rings )
  {
    foreach ( const QPolygonF& ring, *rings )
      renderPolyline( ring, context );
  }

  if ( mDrawInsidePolygon )
  {
    //restore painter to reset clip path
    p->restore();
  }

}

void QgsSimpleLineSymbolLayerV2::renderPolyline( const QPolygonF& points, QgsSymbolV2RenderContext& context )
{
  QPainter* p = context.renderContext().painter();
  if ( !p )
  {
    return;
  }

  double offset = 0.0;
  applyDataDefinedSymbology( context, mPen, mSelPen, offset );

  p->setPen( context.selected() ? mSelPen : mPen );

  // Disable 'Antialiasing' if the geometry was generalized in the current RenderContext (We known that it must have least #2 points).
  if ( points.size() <= 2 && ( context.renderContext().vectorSimplifyMethod().simplifyHints() & QgsVectorSimplifyMethod::AntialiasingSimplification ) && QgsAbstractGeometrySimplifier::canbeGeneralizedByDeviceBoundingBox( points, context.renderContext().vectorSimplifyMethod().threshold() ) && ( p->renderHints() & QPainter::Antialiasing ) )
  {
    p->setRenderHint( QPainter::Antialiasing, false );
    p->drawPolyline( points );
    p->setRenderHint( QPainter::Antialiasing, true );
    return;
  }

  if ( offset == 0 )
  {
    p->drawPolyline( points );
  }
  else
  {
    double scaledOffset = offset * QgsSymbolLayerV2Utils::lineWidthScaleFactor( context.renderContext(), mOffsetUnit, mOffsetMapUnitScale );
    QList<QPolygonF> mline = ::offsetLine( points, scaledOffset, context.feature() ? context.feature()->geometry()->type() : QGis::Line );
    for ( int part = 0; part < mline.count(); ++part )
      p->drawPolyline( mline[ part ] );
  }
}

QgsStringMap QgsSimpleLineSymbolLayerV2::properties() const
{
  QgsStringMap map;
  map["color"] = QgsSymbolLayerV2Utils::encodeColor( mColor );
  map["width"] = QString::number( mWidth );
  map["width_unit"] = QgsSymbolLayerV2Utils::encodeOutputUnit( mWidthUnit );
  map["width_map_unit_scale"] = QgsSymbolLayerV2Utils::encodeMapUnitScale( mWidthMapUnitScale );
  map["penstyle"] = QgsSymbolLayerV2Utils::encodePenStyle( mPenStyle );
  map["joinstyle"] = QgsSymbolLayerV2Utils::encodePenJoinStyle( mPenJoinStyle );
  map["capstyle"] = QgsSymbolLayerV2Utils::encodePenCapStyle( mPenCapStyle );
  map["offset"] = QString::number( mOffset );
  map["offset_unit"] = QgsSymbolLayerV2Utils::encodeOutputUnit( mOffsetUnit );
  map["offset_map_unit_scale"] = QgsSymbolLayerV2Utils::encodeMapUnitScale( mOffsetMapUnitScale );
  map["use_custom_dash"] = ( mUseCustomDashPattern ? "1" : "0" );
  map["customdash"] = QgsSymbolLayerV2Utils::encodeRealVector( mCustomDashVector );
  map["customdash_unit"] = QgsSymbolLayerV2Utils::encodeOutputUnit( mCustomDashPatternUnit );
  map["customdash_map_unit_scale"] = QgsSymbolLayerV2Utils::encodeMapUnitScale( mCustomDashPatternMapUnitScale );
  map["draw_inside_polygon"] = ( mDrawInsidePolygon ? "1" : "0" );
  saveDataDefinedProperties( map );
  return map;
}

QgsSymbolLayerV2* QgsSimpleLineSymbolLayerV2::clone() const
{
  QgsSimpleLineSymbolLayerV2* l = new QgsSimpleLineSymbolLayerV2( mColor, mWidth, mPenStyle );
  l->setWidthUnit( mWidthUnit );
  l->setWidthMapUnitScale( mWidthMapUnitScale );
  l->setOffsetUnit( mOffsetUnit );
  l->setOffsetMapUnitScale( mOffsetMapUnitScale );
  l->setCustomDashPatternUnit( mCustomDashPatternUnit );
  l->setCustomDashPatternMapUnitScale( mCustomDashPatternMapUnitScale );
  l->setOffset( mOffset );
  l->setPenJoinStyle( mPenJoinStyle );
  l->setPenCapStyle( mPenCapStyle );
  l->setUseCustomDashPattern( mUseCustomDashPattern );
  l->setCustomDashVector( mCustomDashVector );
  l->setDrawInsidePolygon( mDrawInsidePolygon );
  copyDataDefinedProperties( l );
  return l;
}

void QgsSimpleLineSymbolLayerV2::toSld( QDomDocument &doc, QDomElement &element, QgsStringMap props ) const
{
  if ( mPenStyle == Qt::NoPen )
    return;

  QDomElement symbolizerElem = doc.createElement( "se:LineSymbolizer" );
  if ( !props.value( "uom", "" ).isEmpty() )
    symbolizerElem.setAttribute( "uom", props.value( "uom", "" ) );
  element.appendChild( symbolizerElem );

  // <Geometry>
  QgsSymbolLayerV2Utils::createGeometryElement( doc, symbolizerElem, props.value( "geom", "" ) );

  // <Stroke>
  QDomElement strokeElem = doc.createElement( "se:Stroke" );
  symbolizerElem.appendChild( strokeElem );

  Qt::PenStyle penStyle = mUseCustomDashPattern ? Qt::CustomDashLine : mPenStyle;
  QgsSymbolLayerV2Utils::lineToSld( doc, strokeElem, penStyle, mColor, mWidth,
                                    &mPenJoinStyle, &mPenCapStyle, &mCustomDashVector );

  // <se:PerpendicularOffset>
  if ( mOffset != 0 )
  {
    QDomElement perpOffsetElem = doc.createElement( "se:PerpendicularOffset" );
    perpOffsetElem.appendChild( doc.createTextNode( QString::number( mOffset ) ) );
    symbolizerElem.appendChild( perpOffsetElem );
  }
}

QString QgsSimpleLineSymbolLayerV2::ogrFeatureStyle( double mmScaleFactor, double mapUnitScaleFactor ) const
{
  if ( mUseCustomDashPattern )
  {
    return QgsSymbolLayerV2Utils::ogrFeatureStylePen( mWidth, mmScaleFactor, mapUnitScaleFactor,
           mPen.color(), mPenJoinStyle,
           mPenCapStyle, mOffset, &mCustomDashVector );
  }
  else
  {
    return QgsSymbolLayerV2Utils::ogrFeatureStylePen( mWidth, mmScaleFactor, mapUnitScaleFactor, mPen.color(), mPenJoinStyle,
           mPenCapStyle, mOffset );
  }
}

QgsSymbolLayerV2* QgsSimpleLineSymbolLayerV2::createFromSld( QDomElement &element )
{
  QgsDebugMsg( "Entered." );

  QDomElement strokeElem = element.firstChildElement( "Stroke" );
  if ( strokeElem.isNull() )
    return NULL;

  Qt::PenStyle penStyle;
  QColor color;
  double width;
  Qt::PenJoinStyle penJoinStyle;
  Qt::PenCapStyle penCapStyle;
  QVector<qreal> customDashVector;

  if ( !QgsSymbolLayerV2Utils::lineFromSld( strokeElem, penStyle,
       color, width,
       &penJoinStyle, &penCapStyle,
       &customDashVector ) )
    return NULL;

  double offset = 0.0;
  QDomElement perpOffsetElem = element.firstChildElement( "PerpendicularOffset" );
  if ( !perpOffsetElem.isNull() )
  {
    bool ok;
    double d = perpOffsetElem.firstChild().nodeValue().toDouble( &ok );
    if ( ok )
      offset = d;
  }

  QgsSimpleLineSymbolLayerV2* l = new QgsSimpleLineSymbolLayerV2( color, width, penStyle );
  l->setOffset( offset );
  l->setPenJoinStyle( penJoinStyle );
  l->setPenCapStyle( penCapStyle );
  l->setUseCustomDashPattern( penStyle == Qt::CustomDashLine );
  l->setCustomDashVector( customDashVector );
  return l;
}

void QgsSimpleLineSymbolLayerV2::applyDataDefinedSymbology( QgsSymbolV2RenderContext& context, QPen& pen, QPen& selPen, double& offset )
{
  //data defined properties
  double scaledWidth = 0;
  QgsExpression* strokeWidthExpression = expression( "width" );
  if ( strokeWidthExpression )
  {
    scaledWidth = strokeWidthExpression->evaluate( const_cast<QgsFeature*>( context.feature() ) ).toDouble()
                  * QgsSymbolLayerV2Utils::lineWidthScaleFactor( context.renderContext(), mWidthUnit, mWidthMapUnitScale );
    pen.setWidthF( scaledWidth );
    selPen.setWidthF( scaledWidth );
  }
  else if ( context.renderHints() & QgsSymbolV2::DataDefinedSizeScale )
  {
    scaledWidth = mWidth * QgsSymbolLayerV2Utils::lineWidthScaleFactor( context.renderContext(), mWidthUnit, mWidthMapUnitScale );
    pen.setWidthF( scaledWidth );
    selPen.setWidthF( scaledWidth );
  }

  //color
  QgsExpression* strokeColorExpression = expression( "color" );
  if ( strokeColorExpression )
  {
    pen.setColor( QgsSymbolLayerV2Utils::decodeColor( strokeColorExpression->evaluate( const_cast<QgsFeature*>( context.feature() ) ).toString() ) );
  }

  //offset
  offset = mOffset;
  QgsExpression* lineOffsetExpression = expression( "offset" );
  if ( lineOffsetExpression )
  {
    offset = lineOffsetExpression->evaluate( const_cast<QgsFeature*>( context.feature() ) ).toDouble();
  }

  //dash dot vector
  QgsExpression* dashPatternExpression = expression( "customdash" );
  if ( dashPatternExpression )
  {

<<<<<<< HEAD
    double scaledWidth = mWidth * QgsSymbolLayerV2Utils::lineWidthScaleFactor( context.renderContext(), mWidthUnit, mWidthMapUnitScale );

    double dashWidthDiv = mPen.widthF();
    //fix dash pattern width in Qt 4.8
    QStringList versionSplit = QString( qVersion() ).split( "." );
    if ( versionSplit.size() > 1
         && versionSplit.at( 1 ).toInt() >= 8
         && ( scaledWidth * context.renderContext().rasterScaleFactor() ) < 1.0 )
    {
      dashWidthDiv = 1.0;
    }


=======
      double dashWidthDiv = mPen.widthF();
      
      if ( strokeWidthExpression )
      {
        dashWidthDiv = pen.widthF();
        scaledWidth = pen.widthF();
      }  
          
      //fix dash pattern width in Qt 4.8
      QStringList versionSplit = QString( qVersion() ).split( "." );
      if ( versionSplit.size() > 1
           && versionSplit.at( 1 ).toInt() >= 8
           && ( scaledWidth * context.renderContext().rasterScaleFactor() ) < 1.0 )
      {
        dashWidthDiv = 1.0;
      }
      
>>>>>>> 703c3e72
    QVector<qreal> dashVector;
    QStringList dashList = dashPatternExpression->evaluate( const_cast<QgsFeature*>( context.feature() ) ).toString().split( ";" );
    QStringList::const_iterator dashIt = dashList.constBegin();
    for ( ; dashIt != dashList.constEnd(); ++dashIt )
    {
      dashVector.push_back( dashIt->toDouble() * QgsSymbolLayerV2Utils::lineWidthScaleFactor( context.renderContext(), mCustomDashPatternUnit, mCustomDashPatternMapUnitScale ) / dashWidthDiv );
    }
    pen.setDashPattern( dashVector );
  }

  //join style
  QgsExpression* joinStyleExpression = expression( "joinstyle" );
  if ( joinStyleExpression )
  {
    QString joinStyleString = joinStyleExpression->evaluate( const_cast<QgsFeature*>( context.feature() ) ).toString();
    pen.setJoinStyle( QgsSymbolLayerV2Utils::decodePenJoinStyle( joinStyleString ) );
  }

  //cap style
  QgsExpression* capStyleExpression = expression( "capstyle" );
  if ( capStyleExpression )
  {
    QString capStyleString = capStyleExpression->evaluate( const_cast<QgsFeature*>( context.feature() ) ).toString();
    pen.setCapStyle( QgsSymbolLayerV2Utils::decodePenCapStyle( capStyleString ) );
  }
}

double QgsSimpleLineSymbolLayerV2::estimateMaxBleed() const
{
  if ( mDrawInsidePolygon )
  {
    //set to clip line to the interior of polygon, so we expect no bleed
    return 0;
  }
  else
  {
    return ( mWidth / 2.0 ) + mOffset;
  }
}

QVector<qreal> QgsSimpleLineSymbolLayerV2::dxfCustomDashPattern( QgsSymbolV2::OutputUnit& unit ) const
{
  unit = mCustomDashPatternUnit;
  return mUseCustomDashPattern ? mCustomDashVector : QVector<qreal>() ;
}

Qt::PenStyle QgsSimpleLineSymbolLayerV2::dxfPenStyle() const
{
  return mPenStyle;
}

double QgsSimpleLineSymbolLayerV2::dxfWidth( const QgsDxfExport& e, const QgsSymbolV2RenderContext& context ) const
{
  double width = mWidth;
  QgsExpression* strokeWidthExpression = expression( "width" );
  if ( strokeWidthExpression )
  {
    width = strokeWidthExpression->evaluate( const_cast<QgsFeature*>( context.feature() ) ).toDouble() * e.mapUnitScaleFactor( e.symbologyScaleDenominator(), widthUnit(), e.mapUnits() );
  }
  else if ( context.renderHints() & QgsSymbolV2::DataDefinedSizeScale )
  {
    width = mWidth * QgsSymbolLayerV2Utils::lineWidthScaleFactor( context.renderContext(), mWidthUnit, mWidthMapUnitScale );
  }

  return width * e.mapUnitScaleFactor( e.symbologyScaleDenominator(), widthUnit(), e.mapUnits() );
}

QColor QgsSimpleLineSymbolLayerV2::dxfColor( const QgsSymbolV2RenderContext& context ) const
{
  QgsExpression* strokeColorExpression = expression( "color" );
  if ( strokeColorExpression )
  {
    return ( QgsSymbolLayerV2Utils::decodeColor( strokeColorExpression->evaluate( const_cast<QgsFeature*>( context.feature() ) ).toString() ) );
  }
  return mColor;
}

/////////


class MyLine
{
  public:
    MyLine( QPointF p1, QPointF p2 ) : mVertical( false ), mIncreasing( false ), mT( 0.0 ), mLength( 0.0 )
    {
      if ( p1 == p2 )
        return; // invalid

      // tangent and direction
      if ( p1.x() == p2.x() )
      {
        // vertical line - tangent undefined
        mVertical = true;
        mIncreasing = ( p2.y() > p1.y() );
      }
      else
      {
        mVertical = false;
        mT = float( p2.y() - p1.y() ) / ( p2.x() - p1.x() );
        mIncreasing = ( p2.x() > p1.x() );
      }

      // length
      double x = ( p2.x() - p1.x() );
      double y = ( p2.y() - p1.y() );
      mLength = sqrt( x * x + y * y );
    }

    // return angle in radians
    double angle()
    {
      double a = ( mVertical ? M_PI / 2 : atan( mT ) );

      if ( !mIncreasing )
        a += M_PI;
      return a;
    }

    // return difference for x,y when going along the line with specified interval
    QPointF diffForInterval( double interval )
    {
      if ( mVertical )
        return ( mIncreasing ? QPointF( 0, interval ) : QPointF( 0, -interval ) );

      double alpha = atan( mT );
      double dx = cos( alpha ) * interval;
      double dy = sin( alpha ) * interval;
      return ( mIncreasing ? QPointF( dx, dy ) : QPointF( -dx, -dy ) );
    }

    double length() { return mLength; }

  protected:
    bool mVertical;
    bool mIncreasing;
    double mT;
    double mLength;
};


QgsMarkerLineSymbolLayerV2::QgsMarkerLineSymbolLayerV2( bool rotateMarker, double interval )
{
  mRotateMarker = rotateMarker;
  mInterval = interval;
  mIntervalUnit = QgsSymbolV2::MM;
  mMarker = NULL;
  mOffset = 0;
  mOffsetUnit = QgsSymbolV2::MM;
  mPlacement = Interval;
  mOffsetAlongLine = 0;
  mOffsetAlongLineUnit = QgsSymbolV2::MM;

  setSubSymbol( new QgsMarkerSymbolV2() );
}

QgsMarkerLineSymbolLayerV2::~QgsMarkerLineSymbolLayerV2()
{
  delete mMarker;
}

QgsSymbolLayerV2* QgsMarkerLineSymbolLayerV2::create( const QgsStringMap& props )
{
  bool rotate = DEFAULT_MARKERLINE_ROTATE;
  double interval = DEFAULT_MARKERLINE_INTERVAL;


  if ( props.contains( "interval" ) )
    interval = props["interval"].toDouble();
  if ( props.contains( "rotate" ) )
    rotate = ( props["rotate"] == "1" );

  QgsMarkerLineSymbolLayerV2* x = new QgsMarkerLineSymbolLayerV2( rotate, interval );
  if ( props.contains( "offset" ) )
  {
    x->setOffset( props["offset"].toDouble() );
  }
  if ( props.contains( "offset_unit" ) )
  {
    x->setOffsetUnit( QgsSymbolLayerV2Utils::decodeOutputUnit( props["offset_unit"] ) );
  }
  if ( props.contains( "interval_unit" ) )
  {
    x->setIntervalUnit( QgsSymbolLayerV2Utils::decodeOutputUnit( props["interval_unit"] ) );
  }
  if ( props.contains( "offset_along_line" ) )
  {
    x->setOffsetAlongLine( props["offset_along_line"].toDouble() );
  }
  if ( props.contains( "offset_along_line_unit" ) )
  {
    x->setOffsetAlongLineUnit( QgsSymbolLayerV2Utils::decodeOutputUnit( props["offset_along_line_unit"] ) );
  }
  if ( props.contains(( "offset_along_line_map_unit_scale" ) ) )
  {
    x->setOffsetAlongLineMapUnitScale( QgsSymbolLayerV2Utils::decodeMapUnitScale( props["offset_along_line_map_unit_scale"] ) );
  }

  if ( props.contains( "offset_map_unit_scale" ) )
  {
    x->setOffsetMapUnitScale( QgsSymbolLayerV2Utils::decodeMapUnitScale( props["offset_map_unit_scale"] ) );
  }
  if ( props.contains( "interval_map_unit_scale" ) )
  {
    x->setIntervalMapUnitScale( QgsSymbolLayerV2Utils::decodeMapUnitScale( props["interval_map_unit_scale"] ) );
  }

  if ( props.contains( "placement" ) )
  {
    if ( props["placement"] == "vertex" )
      x->setPlacement( Vertex );
    else if ( props["placement"] == "lastvertex" )
      x->setPlacement( LastVertex );
    else if ( props["placement"] == "firstvertex" )
      x->setPlacement( FirstVertex );
    else if ( props["placement"] == "centralpoint" )
      x->setPlacement( CentralPoint );
    else
      x->setPlacement( Interval );
  }

  //data defined properties
  if ( props.contains( "interval_expression" ) )
  {
    x->setDataDefinedProperty( "interval", props["interval_expression"] );
  }
  if ( props.contains( "offset_expression" ) )
  {
    x->setDataDefinedProperty( "offset", props["offset_expression"] );
  }
  if ( props.contains( "placement_expression" ) )
  {
    x->setDataDefinedProperty( "placement", props["placement_expression"] );
  }
  if ( props.contains( "offset_along_line_expression" ) )
  {
    x->setDataDefinedProperty( "offset_along_line", props["offset_along_line_expression"] );
  }

  return x;
}

QString QgsMarkerLineSymbolLayerV2::layerType() const
{
  return "MarkerLine";
}

void QgsMarkerLineSymbolLayerV2::setColor( const QColor& color )
{
  mMarker->setColor( color );
  mColor = color;
}

void QgsMarkerLineSymbolLayerV2::startRender( QgsSymbolV2RenderContext& context )
{
  mMarker->setAlpha( context.alpha() );

  // if being rotated, it gets initialized with every line segment
  int hints = 0;
  if ( mRotateMarker )
    hints |= QgsSymbolV2::DataDefinedRotation;
  if ( context.renderHints() & QgsSymbolV2::DataDefinedSizeScale )
    hints |= QgsSymbolV2::DataDefinedSizeScale;
  mMarker->setRenderHints( hints );

  mMarker->startRender( context.renderContext(), context.fields() );

  //prepare expressions for data defined properties
  prepareExpressions( context.fields(), context.renderContext().rendererScale() );
}

void QgsMarkerLineSymbolLayerV2::stopRender( QgsSymbolV2RenderContext& context )
{
  mMarker->stopRender( context.renderContext() );
}

void QgsMarkerLineSymbolLayerV2::renderPolyline( const QPolygonF& points, QgsSymbolV2RenderContext& context )
{
  double offset = mOffset;
  QgsExpression* offsetExpression = expression( "offset" );
  if ( offsetExpression )
  {
    offset = offsetExpression->evaluate( const_cast<QgsFeature*>( context.feature() ) ).toDouble();
  }

  Placement placement = mPlacement;
  QgsExpression* placementExpression = expression( "placement" );
  if ( placementExpression )
  {
    QString placementString = placementExpression->evaluate( const_cast<QgsFeature*>( context.feature() ) ).toString();
    if ( placementString.compare( "vertex", Qt::CaseInsensitive ) == 0 )
    {
      placement = Vertex;
    }
    else if ( placementString.compare( "lastvertex", Qt::CaseInsensitive ) == 0 )
    {
      placement = LastVertex;
    }
    else if ( placementString.compare( "firstvertex", Qt::CaseInsensitive ) == 0 )
    {
      placement = FirstVertex;
    }
    else if ( placementString.compare( "centerpoint", Qt::CaseInsensitive ) == 0 )
    {
      placement = CentralPoint;
    }
    else
    {
      placement = Interval;
    }
  }

  if ( offset == 0 )
  {
    if ( placement == Interval )
      renderPolylineInterval( points, context );
    else if ( placement == CentralPoint )
      renderPolylineCentral( points, context );
    else
      renderPolylineVertex( points, context, placement );
  }
  else
  {
    QList<QPolygonF> mline = ::offsetLine( points, offset * QgsSymbolLayerV2Utils::lineWidthScaleFactor( context.renderContext(), mOffsetUnit, mOffsetMapUnitScale ), context.feature() ? context.feature()->geometry()->type() : QGis::Line );

    for ( int part = 0; part < mline.count(); ++part )
    {
      const QPolygonF &points2 = mline[ part ];

      if ( placement == Interval )
        renderPolylineInterval( points2, context );
      else if ( placement == CentralPoint )
        renderPolylineCentral( points2, context );
      else
        renderPolylineVertex( points2, context, placement );
    }
  }
}

void QgsMarkerLineSymbolLayerV2::renderPolylineInterval( const QPolygonF& points, QgsSymbolV2RenderContext& context )
{
  if ( points.isEmpty() )
    return;

  QPointF lastPt = points[0];
  double lengthLeft = 0; // how much is left until next marker
  bool first = mOffsetAlongLine ? false : true; //only draw marker at first vertex when no offset along line is set
  double origAngle = mMarker->angle();

  QgsRenderContext& rc = context.renderContext();
  double interval = mInterval;

  QgsExpression* intervalExpression = expression( "interval" );
  if ( intervalExpression )
  {
    interval = intervalExpression->evaluate( const_cast<QgsFeature*>( context.feature() ) ).toDouble();
  }
  if ( interval <= 0 )
  {
    interval = 0.1;
  }
  double offsetAlongLine = mOffsetAlongLine;
  QgsExpression* offsetAlongLineExpression = expression( "offset_along_line" );
  if ( offsetAlongLineExpression )
  {
    offsetAlongLine = offsetAlongLineExpression->evaluate( const_cast<QgsFeature*>( context.feature() ) ).toDouble();
  }

  double painterUnitInterval = interval * QgsSymbolLayerV2Utils::lineWidthScaleFactor( rc, mIntervalUnit, mIntervalMapUnitScale );
  lengthLeft = painterUnitInterval - offsetAlongLine * QgsSymbolLayerV2Utils::lineWidthScaleFactor( rc, mIntervalUnit, mIntervalMapUnitScale );

  for ( int i = 1; i < points.count(); ++i )
  {
    const QPointF& pt = points[i];

    if ( lastPt == pt ) // must not be equal!
      continue;

    // for each line, find out dx and dy, and length
    MyLine l( lastPt, pt );
    QPointF diff = l.diffForInterval( painterUnitInterval );

    // if there's some length left from previous line
    // use only the rest for the first point in new line segment
    double c = 1 - lengthLeft / painterUnitInterval;

    lengthLeft += l.length();

    // rotate marker (if desired)
    if ( mRotateMarker )
    {
      mMarker->setAngle( origAngle + ( l.angle() * 180 / M_PI ) );
    }

    // draw first marker
    if ( first )
    {
      mMarker->renderPoint( lastPt, context.feature(), rc, -1, context.selected() );
      first = false;
    }

    // while we're not at the end of line segment, draw!
    while ( lengthLeft > painterUnitInterval )
    {
      // "c" is 1 for regular point or in interval (0,1] for begin of line segment
      lastPt += c * diff;
      lengthLeft -= painterUnitInterval;
      mMarker->renderPoint( lastPt, context.feature(), rc, -1, context.selected() );
      c = 1; // reset c (if wasn't 1 already)
    }

    lastPt = pt;
  }

  // restore original rotation
  mMarker->setAngle( origAngle );

}

static double _averageAngle( const QPointF& prevPt, const QPointF& pt, const QPointF& nextPt )
{
  // calc average angle between the previous and next point
  double a1 = MyLine( prevPt, pt ).angle();
  double a2 = MyLine( pt, nextPt ).angle();
  double unitX = cos( a1 ) + cos( a2 ), unitY = sin( a1 ) + sin( a2 );

  return atan2( unitY, unitX );
}

void QgsMarkerLineSymbolLayerV2::renderPolylineVertex( const QPolygonF& points, QgsSymbolV2RenderContext& context, Placement placement )
{
  if ( points.isEmpty() )
    return;

  QgsRenderContext& rc = context.renderContext();

  double origAngle = mMarker->angle();
  int i, maxCount;
  bool isRing = false;

  double offsetAlongLine = mOffsetAlongLine;
  QgsExpression* offsetAlongLineExpression = expression( "offset_along_line" );
  if ( offsetAlongLineExpression )
  {
    offsetAlongLine = offsetAlongLineExpression->evaluate( const_cast<QgsFeature*>( context.feature() ) ).toDouble();
  }
  if ( offsetAlongLine != 0 )
  {
    //scale offset along line
    offsetAlongLine *= QgsSymbolLayerV2Utils::lineWidthScaleFactor( rc, mOffsetAlongLineUnit, mOffsetAlongLineMapUnitScale );
  }

  if ( placement == FirstVertex )
  {
    i = 0;
    maxCount = 1;
  }
  else if ( placement == LastVertex )
  {
    i = points.count() - 1;
    maxCount = points.count();
  }
  else
  {
    i = 0;
    maxCount = points.count();
    if ( points.first() == points.last() )
      isRing = true;
  }

  if ( offsetAlongLine > 0 && ( placement == FirstVertex || placement == LastVertex ) )
  {
    double distance;
    distance = placement == FirstVertex ? offsetAlongLine : -offsetAlongLine;
    renderOffsetVertexAlongLine( points, i, distance, context );
    // restore original rotation
    mMarker->setAngle( origAngle );
    return;
  }

  for ( ; i < maxCount; ++i )
  {
    if ( isRing && placement == Vertex && i == points.count() - 1 )
    {
      continue; // don't draw the last marker - it has been drawn already
    }
    // rotate marker (if desired)
    if ( mRotateMarker )
    {
      double angle = markerAngle( points, isRing, i );
      mMarker->setAngle( origAngle + angle * 180 / M_PI );
    }

    mMarker->renderPoint( points.at( i ), context.feature(), rc, -1, context.selected() );
  }

  // restore original rotation
  mMarker->setAngle( origAngle );
}

double QgsMarkerLineSymbolLayerV2::markerAngle( const QPolygonF& points, bool isRing, int vertex )
{
  double angle = 0;
  const QPointF& pt = points[vertex];

  if ( isRing || ( vertex > 0 && vertex < points.count() - 1 ) )
  {
    int prevIndex = vertex - 1;
    int nextIndex = vertex + 1;

    if ( isRing && ( vertex == 0 || vertex == points.count() - 1 ) )
    {
      prevIndex = points.count() - 2;
      nextIndex = 1;
    }

    QPointF prevPoint, nextPoint;
    while ( prevIndex >= 0 )
    {
      prevPoint = points[ prevIndex ];
      if ( prevPoint != pt )
      {
        break;
      }
      --prevIndex;
    }

    while ( nextIndex < points.count() )
    {
      nextPoint = points[ nextIndex ];
      if ( nextPoint != pt )
      {
        break;
      }
      ++nextIndex;
    }

    if ( prevIndex >= 0 && nextIndex < points.count() )
    {
      angle = _averageAngle( prevPoint, pt, nextPoint );
    }
  }
  else //no ring and vertex is at start / at end
  {
    if ( vertex == 0 )
    {
      while ( vertex < points.size() - 1 )
      {
        const QPointF& nextPt = points[vertex+1];
        if ( pt != nextPt )
        {
          angle = MyLine( pt, nextPt ).angle();
          return angle;
        }
        ++vertex;
      }
    }
    else
    {
      // use last segment's angle
      while ( vertex >= 1 ) //in case of duplicated vertices, take the next suitable one
      {
        const QPointF& prevPt = points[vertex-1];
        if ( pt != prevPt )
        {
          angle = MyLine( prevPt, pt ).angle();
          return angle;
        }
        --vertex;
      }
    }
  }
  return angle;
}

void QgsMarkerLineSymbolLayerV2::renderOffsetVertexAlongLine( const QPolygonF &points, int vertex, double distance, QgsSymbolV2RenderContext& context )
{
  if ( points.isEmpty() )
    return;

  QgsRenderContext& rc = context.renderContext();
  double origAngle = mMarker->angle();
  if ( distance == 0 )
  {
    // rotate marker (if desired)
    if ( mRotateMarker )
    {
      bool isRing = false;
      if ( points.first() == points.last() )
        isRing = true;
      double angle = markerAngle( points, isRing, vertex );
      mMarker->setAngle( origAngle + angle * 180 / M_PI );
    }
    mMarker->renderPoint( points[vertex], context.feature(), rc, -1, context.selected() );
    return;
  }

  int pointIncrement = distance > 0 ? 1 : -1;
  QPointF previousPoint = points[vertex];
  int startPoint = distance > 0 ? qMin( vertex + 1, points.count() - 1 ) : qMax( vertex - 1, 0 );
  int endPoint = distance > 0 ? points.count() - 1 : 0;
  double distanceLeft = qAbs( distance );

  for ( int i = startPoint; pointIncrement > 0 ? i <= endPoint : i >= endPoint; i += pointIncrement )
  {
    const QPointF& pt = points[i];

    if ( previousPoint == pt ) // must not be equal!
      continue;

    // create line segment
    MyLine l( previousPoint, pt );

    if ( distanceLeft < l.length() )
    {
      //destination point is in current segment
      QPointF markerPoint = previousPoint + l.diffForInterval( distanceLeft );
      // rotate marker (if desired)
      if ( mRotateMarker )
      {
        mMarker->setAngle( origAngle + ( l.angle() * 180 / M_PI ) );
      }
      mMarker->renderPoint( markerPoint, context.feature(), rc, -1, context.selected() );
      return;
    }

    distanceLeft -= l.length();
    previousPoint = pt;
  }

  //didn't find point
  return;
}

void QgsMarkerLineSymbolLayerV2::renderPolylineCentral( const QPolygonF& points, QgsSymbolV2RenderContext& context )
{
  if ( points.size() > 0 )
  {
    // calc length
    qreal length = 0;
    QPolygonF::const_iterator it = points.constBegin();
    QPointF last = *it;
    for ( ++it; it != points.constEnd(); ++it )
    {
      length += sqrt(( last.x() - it->x() ) * ( last.x() - it->x() ) +
                     ( last.y() - it->y() ) * ( last.y() - it->y() ) );
      last = *it;
    }

    // find the segment where the central point lies
    it = points.constBegin();
    last = *it;
    qreal last_at = 0, next_at = 0;
    QPointF next;
    int segment = 0;
    for ( ++it; it != points.constEnd(); ++it )
    {
      next = *it;
      next_at += sqrt(( last.x() - it->x() ) * ( last.x() - it->x() ) +
                      ( last.y() - it->y() ) * ( last.y() - it->y() ) );
      if ( next_at >= length / 2 )
        break; // we have reached the center
      last = *it;
      last_at = next_at;
      segment++;
    }

    // find out the central point on segment
    MyLine l( last, next ); // for line angle
    qreal k = ( length * 0.5 - last_at ) / ( next_at - last_at );
    QPointF pt = last + ( next - last ) * k;

    // draw the marker
    double origAngle = mMarker->angle();
    if ( mRotateMarker )
      mMarker->setAngle( origAngle + l.angle() * 180 / M_PI );
    mMarker->renderPoint( pt, context.feature(), context.renderContext(), -1, context.selected() );
    if ( mRotateMarker )
      mMarker->setAngle( origAngle );
  }
}


QgsStringMap QgsMarkerLineSymbolLayerV2::properties() const
{
  QgsStringMap map;
  map["rotate"] = ( mRotateMarker ? "1" : "0" );
  map["interval"] = QString::number( mInterval );
  map["offset"] = QString::number( mOffset );
  map["offset_along_line"] = QString::number( mOffsetAlongLine );
  map["offset_along_line_unit"] = QgsSymbolLayerV2Utils::encodeOutputUnit( mOffsetAlongLineUnit );
  map["offset_along_line_map_unit_scale"] = QgsSymbolLayerV2Utils::encodeMapUnitScale( mOffsetAlongLineMapUnitScale );
  map["offset_unit"] = QgsSymbolLayerV2Utils::encodeOutputUnit( mOffsetUnit );
  map["offset_map_unit_scale"] = QgsSymbolLayerV2Utils::encodeMapUnitScale( mOffsetMapUnitScale );
  map["interval_unit"] = QgsSymbolLayerV2Utils::encodeOutputUnit( mIntervalUnit );
  map["interval_map_unit_scale"] = QgsSymbolLayerV2Utils::encodeMapUnitScale( mIntervalMapUnitScale );
  if ( mPlacement == Vertex )
    map["placement"] = "vertex";
  else if ( mPlacement == LastVertex )
    map["placement"] = "lastvertex";
  else if ( mPlacement == FirstVertex )
    map["placement"] = "firstvertex";
  else if ( mPlacement == CentralPoint )
    map["placement"] = "centralpoint";
  else
    map["placement"] = "interval";

  saveDataDefinedProperties( map );
  return map;
}

QgsSymbolV2* QgsMarkerLineSymbolLayerV2::subSymbol()
{
  return mMarker;
}

bool QgsMarkerLineSymbolLayerV2::setSubSymbol( QgsSymbolV2* symbol )
{
  if ( symbol == NULL || symbol->type() != QgsSymbolV2::Marker )
  {
    delete symbol;
    return false;
  }

  delete mMarker;
  mMarker = static_cast<QgsMarkerSymbolV2*>( symbol );
  mColor = mMarker->color();
  return true;
}

QgsSymbolLayerV2* QgsMarkerLineSymbolLayerV2::clone() const
{
  QgsMarkerLineSymbolLayerV2* x = new QgsMarkerLineSymbolLayerV2( mRotateMarker, mInterval );
  x->setSubSymbol( mMarker->clone() );
  x->setOffset( mOffset );
  x->setPlacement( mPlacement );
  x->setOffsetUnit( mOffsetUnit );
  x->setOffsetMapUnitScale( mOffsetMapUnitScale );
  x->setIntervalUnit( mIntervalUnit );
  x->setIntervalMapUnitScale( mIntervalMapUnitScale );
  x->setOffsetAlongLine( mOffsetAlongLine );
  x->setOffsetAlongLineMapUnitScale( mOffsetAlongLineMapUnitScale );
  x->setOffsetAlongLineUnit( mOffsetAlongLineUnit );
  copyDataDefinedProperties( x );
  return x;
}

void QgsMarkerLineSymbolLayerV2::toSld( QDomDocument &doc, QDomElement &element, QgsStringMap props ) const
{
  for ( int i = 0; i < mMarker->symbolLayerCount(); i++ )
  {
    QDomElement symbolizerElem = doc.createElement( "se:LineSymbolizer" );
    if ( !props.value( "uom", "" ).isEmpty() )
      symbolizerElem.setAttribute( "uom", props.value( "uom", "" ) );
    element.appendChild( symbolizerElem );

    // <Geometry>
    QgsSymbolLayerV2Utils::createGeometryElement( doc, symbolizerElem, props.value( "geom", "" ) );

    QString gap;
    switch ( mPlacement )
    {
      case FirstVertex:
        symbolizerElem.appendChild( QgsSymbolLayerV2Utils::createVendorOptionElement( doc, "placement", "firstPoint" ) );
        break;
      case LastVertex:
        symbolizerElem.appendChild( QgsSymbolLayerV2Utils::createVendorOptionElement( doc, "placement", "lastPoint" ) );
        break;
      case CentralPoint:
        symbolizerElem.appendChild( QgsSymbolLayerV2Utils::createVendorOptionElement( doc, "placement", "centralPoint" ) );
        break;
      case Vertex:
        // no way to get line/polygon's vertices, use a VendorOption
        symbolizerElem.appendChild( QgsSymbolLayerV2Utils::createVendorOptionElement( doc, "placement", "points" ) );
        break;
      default:
        gap = QString::number( mInterval );
        break;
    }

    if ( !mRotateMarker )
    {
      // markers in LineSymbolizer must be drawn following the line orientation,
      // use a VendorOption when no marker rotation
      symbolizerElem.appendChild( QgsSymbolLayerV2Utils::createVendorOptionElement( doc, "rotateMarker", "0" ) );
    }

    // <Stroke>
    QDomElement strokeElem = doc.createElement( "se:Stroke" );
    symbolizerElem.appendChild( strokeElem );

    // <GraphicStroke>
    QDomElement graphicStrokeElem = doc.createElement( "se:GraphicStroke" );
    strokeElem.appendChild( graphicStrokeElem );

    QgsSymbolLayerV2 *layer = mMarker->symbolLayer( i );
    QgsMarkerSymbolLayerV2 *markerLayer = static_cast<QgsMarkerSymbolLayerV2 *>( layer );
    if ( !markerLayer )
    {
      graphicStrokeElem.appendChild( doc.createComment( QString( "MarkerSymbolLayerV2 expected, %1 found. Skip it." ).arg( markerLayer->layerType() ) ) );
    }
    else
    {
      markerLayer->writeSldMarker( doc, graphicStrokeElem, props );
    }

    if ( !gap.isEmpty() )
    {
      QDomElement gapElem = doc.createElement( "se:Gap" );
      QgsSymbolLayerV2Utils::createFunctionElement( doc, gapElem, gap );
      graphicStrokeElem.appendChild( gapElem );
    }

    if ( !qgsDoubleNear( mOffset, 0.0 ) )
    {
      QDomElement perpOffsetElem = doc.createElement( "se:PerpendicularOffset" );
      perpOffsetElem.appendChild( doc.createTextNode( QString::number( mOffset ) ) );
      symbolizerElem.appendChild( perpOffsetElem );
    }
  }
}

QgsSymbolLayerV2* QgsMarkerLineSymbolLayerV2::createFromSld( QDomElement &element )
{
  QgsDebugMsg( "Entered." );

  QDomElement strokeElem = element.firstChildElement( "Stroke" );
  if ( strokeElem.isNull() )
    return NULL;

  QDomElement graphicStrokeElem = strokeElem.firstChildElement( "GraphicStroke" );
  if ( graphicStrokeElem.isNull() )
    return NULL;

  // retrieve vendor options
  bool rotateMarker = true;
  Placement placement = Interval;

  QgsStringMap vendorOptions = QgsSymbolLayerV2Utils::getVendorOptionList( element );
  for ( QgsStringMap::iterator it = vendorOptions.begin(); it != vendorOptions.end(); ++it )
  {
    if ( it.key() == "placement" )
    {
      if ( it.value() == "points" ) placement = Vertex;
      else if ( it.value() == "firstPoint" ) placement = FirstVertex;
      else if ( it.value() == "lastPoint" ) placement = LastVertex;
      else if ( it.value() == "centralPoint" ) placement = CentralPoint;
    }
    else if ( it.value() == "rotateMarker" )
    {
      rotateMarker = it.value() == "0";
    }
  }

  QgsMarkerSymbolV2 *marker = 0;

  QgsSymbolLayerV2 *l = QgsSymbolLayerV2Utils::createMarkerLayerFromSld( graphicStrokeElem );
  if ( l )
  {
    QgsSymbolLayerV2List layers;
    layers.append( l );
    marker = new QgsMarkerSymbolV2( layers );
  }

  if ( !marker )
    return NULL;

  double interval = 0.0;
  QDomElement gapElem = graphicStrokeElem.firstChildElement( "Gap" );
  if ( !gapElem.isNull() )
  {
    bool ok;
    double d = gapElem.firstChild().nodeValue().toDouble( &ok );
    if ( ok )
      interval = d;
  }

  double offset = 0.0;
  QDomElement perpOffsetElem = graphicStrokeElem.firstChildElement( "PerpendicularOffset" );
  if ( !perpOffsetElem.isNull() )
  {
    bool ok;
    double d = perpOffsetElem.firstChild().nodeValue().toDouble( &ok );
    if ( ok )
      offset = d;
  }

  QgsMarkerLineSymbolLayerV2* x = new QgsMarkerLineSymbolLayerV2( rotateMarker );
  x->setPlacement( placement );
  x->setInterval( interval );
  x->setSubSymbol( marker );
  x->setOffset( offset );
  return x;
}

void QgsMarkerLineSymbolLayerV2::setWidth( double width )
{
  mMarker->setSize( width );
}

double QgsMarkerLineSymbolLayerV2::width() const
{
  return mMarker->size();
}

void QgsMarkerLineSymbolLayerV2::setOutputUnit( QgsSymbolV2::OutputUnit unit )
{
  QgsLineSymbolLayerV2::setOutputUnit( unit );
  mIntervalUnit = unit;
  mOffsetUnit = unit;
  mOffsetAlongLineUnit = unit;
}

QgsSymbolV2::OutputUnit QgsMarkerLineSymbolLayerV2::outputUnit() const
{
  QgsSymbolV2::OutputUnit unit = QgsLineSymbolLayerV2::outputUnit();
  if ( mIntervalUnit != unit || mOffsetUnit != unit || mOffsetAlongLineUnit != unit )
  {
    return QgsSymbolV2::Mixed;
  }
  return unit;
}

void QgsMarkerLineSymbolLayerV2::setMapUnitScale( const QgsMapUnitScale &scale )
{
  QgsLineSymbolLayerV2::setMapUnitScale( scale );
  mIntervalMapUnitScale = scale;
  mOffsetMapUnitScale = scale;
  mOffsetAlongLineMapUnitScale = scale;
}

QgsMapUnitScale QgsMarkerLineSymbolLayerV2::mapUnitScale() const
{
  if ( QgsLineSymbolLayerV2::mapUnitScale() == mIntervalMapUnitScale &&
       mIntervalMapUnitScale == mOffsetMapUnitScale &&
       mOffsetMapUnitScale == mOffsetAlongLineMapUnitScale )
  {
    return mOffsetMapUnitScale;
  }
  return QgsMapUnitScale();
}

double QgsMarkerLineSymbolLayerV2::estimateMaxBleed() const
{
  return ( mMarker->size() / 2.0 ) + mOffset;
}


<|MERGE_RESOLUTION|>--- conflicted
+++ resolved
@@ -444,10 +444,16 @@
   if ( dashPatternExpression )
   {
 
-<<<<<<< HEAD
     double scaledWidth = mWidth * QgsSymbolLayerV2Utils::lineWidthScaleFactor( context.renderContext(), mWidthUnit, mWidthMapUnitScale );
 
     double dashWidthDiv = mPen.widthF();
+
+    if ( strokeWidthExpression )
+    {
+      dashWidthDiv = pen.widthF();
+      scaledWidth = pen.widthF();
+    }
+
     //fix dash pattern width in Qt 4.8
     QStringList versionSplit = QString( qVersion() ).split( "." );
     if ( versionSplit.size() > 1
@@ -456,27 +462,7 @@
     {
       dashWidthDiv = 1.0;
     }
-
-
-=======
-      double dashWidthDiv = mPen.widthF();
       
-      if ( strokeWidthExpression )
-      {
-        dashWidthDiv = pen.widthF();
-        scaledWidth = pen.widthF();
-      }  
-          
-      //fix dash pattern width in Qt 4.8
-      QStringList versionSplit = QString( qVersion() ).split( "." );
-      if ( versionSplit.size() > 1
-           && versionSplit.at( 1 ).toInt() >= 8
-           && ( scaledWidth * context.renderContext().rasterScaleFactor() ) < 1.0 )
-      {
-        dashWidthDiv = 1.0;
-      }
-      
->>>>>>> 703c3e72
     QVector<qreal> dashVector;
     QStringList dashList = dashPatternExpression->evaluate( const_cast<QgsFeature*>( context.feature() ) ).toString().split( ";" );
     QStringList::const_iterator dashIt = dashList.constBegin();

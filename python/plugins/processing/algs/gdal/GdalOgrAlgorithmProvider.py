# -*- coding: utf-8 -*-

"""
***************************************************************************
    GdalAlgorithmProvider.py
    ---------------------
    Date                 : August 2012
    Copyright            : (C) 2012 by Victor Olaya
    Email                : volayaf at gmail dot com
***************************************************************************
*                                                                         *
*   This program is free software; you can redistribute it and/or modify  *
*   it under the terms of the GNU General Public License as published by  *
*   the Free Software Foundation; either version 2 of the License, or     *
*   (at your option) any later version.                                   *
*                                                                         *
***************************************************************************
"""

__author__ = 'Victor Olaya'
__date__ = 'August 2012'
__copyright__ = '(C) 2012, Victor Olaya'

# This will get replaced with a git SHA1 when you do a git archive

__revision__ = '$Format:%H$'

import os
from PyQt4.QtGui import QIcon

from processing.core.AlgorithmProvider import AlgorithmProvider
from processing.core.ProcessingLog import ProcessingLog
from processing.script.WrongScriptException import WrongScriptException
from processing.algs.gdal.GdalAlgorithm import GdalScriptAlgorithm
from GdalUtils import GdalUtils

from nearblack import nearblack
from information import information
from warp import warp
from rgb2pct import rgb2pct
from translate import translate
from pct2rgb import pct2rgb
from merge import merge
from buildvrt import buildvrt
from polygonize import polygonize
from gdaladdo import gdaladdo
from ClipByExtent import ClipByExtent
from ClipByMask import ClipByMask
from contour import contour
from rasterize import rasterize
from proximity import proximity
from sieve import sieve
from fillnodata import fillnodata
from extractprojection import ExtractProjection
from gdal2xyz import gdal2xyz
from hillshade import hillshade
from slope import slope
from aspect import aspect
from tri import tri
from tpi import tpi
from roughness import roughness
from ColorRelief import ColorRelief
from GridInvDist import GridInvDist
from GridAverage import GridAverage
from GridNearest import GridNearest
from GridDataMetrics import GridDataMetrics
<<<<<<< HEAD
from gdaltindex import gdaltindex
=======
from GdalRasterCalc import GdalRasterCalc
>>>>>>> 67e4a9a1

from ogr2ogr import Ogr2Ogr
from ogr2ogrclip import Ogr2OgrClip
from ogr2ogrclipextent import Ogr2OgrClipExtent
from ogr2ogrtopostgis import Ogr2OgrToPostGis
from ogr2ogrtopostgislist import Ogr2OgrToPostGisList
from ogrinfo import OgrInfo
from ogrsql import OgrSql


class GdalOgrAlgorithmProvider(AlgorithmProvider):
    """This provider incorporates GDAL-based algorithms into the
    Processing framework.

    Algorithms have been implemented using two different mechanisms,
    which should serve as an example of different ways of extending
    the processing capabilities of QGIS:
      1. when a python script exist for a given process, it has been
         adapted as a Processing python script and loaded using the
         ScriptAlgorithm class. This algorithms call GDAL using its
         Python bindings.
      2. Other algorithms are called directly using the command line
         interface. These have been implemented individually extending
         the GeoAlgorithm class.
    """

    def __init__(self):
        AlgorithmProvider.__init__(self)
        self.createAlgsList()

    def scriptsFolder(self):
        """The folder where script algorithms are stored.
        """
        return os.path.dirname(__file__) + '/scripts'

    def getDescription(self):
        return self.tr('GDAL/OGR')

    def getName(self):
        return 'gdalogr'

    def getIcon(self):
        return QIcon(os.path.dirname(__file__) + '/../../images/gdal.png')

    def _loadAlgorithms(self):
        self.algs = self.preloadedAlgs

    def createAlgsList(self):
        # First we populate the list of algorithms with those created
        # extending GeoAlgorithm directly (those that execute GDAL
        # using the console)
        self.preloadedAlgs = [nearblack(), information(), warp(), translate(),
            rgb2pct(), pct2rgb(), merge(), buildvrt(), polygonize(), gdaladdo(),
            ClipByExtent(), ClipByMask(), contour(), rasterize(), proximity(),
            sieve(), fillnodata(), ExtractProjection(), gdal2xyz(),
            hillshade(), slope(), aspect(), tri(), tpi(), roughness(),
            ColorRelief(), GridInvDist(), GridAverage(), GridNearest(),
<<<<<<< HEAD
            GridDataMetrics(), gdaltindex(),
=======
            GridDataMetrics(), GdalRasterCalc(),
>>>>>>> 67e4a9a1
            # ----- OGR tools -----
            OgrInfo(), Ogr2Ogr(), Ogr2OgrClip(), Ogr2OgrClipExtent(),
            Ogr2OgrToPostGis(), Ogr2OgrToPostGisList(), OgrSql(),
        ]

        # And then we add those that are created as python scripts
        folder = self.scriptsFolder()
        if os.path.exists(folder):
            for descriptionFile in os.listdir(folder):
                if descriptionFile.endswith('py'):
                    try:
                        fullpath = os.path.join(self.scriptsFolder(),
                                descriptionFile)
                        alg = GdalScriptAlgorithm(fullpath)
                        self.preloadedAlgs.append(alg)
                    except WrongScriptException, e:
                        ProcessingLog.addToLog(ProcessingLog.LOG_ERROR, e.msg)

    def getSupportedOutputRasterLayerExtensions(self):
        return GdalUtils.getSupportedRasterExtensions()<|MERGE_RESOLUTION|>--- conflicted
+++ resolved
@@ -64,11 +64,8 @@
 from GridAverage import GridAverage
 from GridNearest import GridNearest
 from GridDataMetrics import GridDataMetrics
-<<<<<<< HEAD
 from gdaltindex import gdaltindex
-=======
 from GdalRasterCalc import GdalRasterCalc
->>>>>>> 67e4a9a1
 
 from ogr2ogr import Ogr2Ogr
 from ogr2ogrclip import Ogr2OgrClip
@@ -126,11 +123,7 @@
             sieve(), fillnodata(), ExtractProjection(), gdal2xyz(),
             hillshade(), slope(), aspect(), tri(), tpi(), roughness(),
             ColorRelief(), GridInvDist(), GridAverage(), GridNearest(),
-<<<<<<< HEAD
-            GridDataMetrics(), gdaltindex(),
-=======
-            GridDataMetrics(), GdalRasterCalc(),
->>>>>>> 67e4a9a1
+            GridDataMetrics(), gdaltindex(), GdalRasterCalc(),
             # ----- OGR tools -----
             OgrInfo(), Ogr2Ogr(), Ogr2OgrClip(), Ogr2OgrClipExtent(),
             Ogr2OgrToPostGis(), Ogr2OgrToPostGisList(), OgrSql(),

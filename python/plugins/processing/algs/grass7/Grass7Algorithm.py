--- conflicted
+++ resolved
@@ -361,9 +361,6 @@
                 commands.append('g.region raster=' + out.name + uniqueSufix)
                 outputCommands.append('g.region raster=' + out.name
                                       + uniqueSufix)
-<<<<<<< HEAD
-                if self.grass7Name == 'r.composite':
-=======
                 if self.grassName == 'r.statistics':
                     # r.statistics saves its results in a non-qgis compatible way.
                     # Post-Process with r.mapcalc.
@@ -373,8 +370,6 @@
                     commands.append(command)
                     outputCommands.append(command)
                 
-                if self.grassName == 'r.composite':
->>>>>>> a3454e75
                     command = 'r.out.gdal -c createopt="TFW=YES,COMPRESS=LZW"'
                     command += ' input='
                     command += out.name + uniqueSufix

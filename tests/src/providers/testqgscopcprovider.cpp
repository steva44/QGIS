/***************************************************************************
     testqgscopcprovider.cpp
     --------------------------------------
    Date                 : March 2022
    Copyright            : (C) 2022 by Belgacem Nedjima
    Email                : belgacem dot nedjima at gmail dot com
 ***************************************************************************
 *                                                                         *
 *   This program is free software; you can redistribute it and/or modify  *
 *   it under the terms of the GNU General Public License as published by  *
 *   the Free Software Foundation; either version 2 of the License, or     *
 *   (at your option) any later version.                                   *
 *                                                                         *
 ***************************************************************************/

#include <limits>

#include "qgstest.h"
#include <QObject>
#include <QString>
#include <QStringList>
#include <QApplication>
#include <QFileInfo>
#include <QDir>
#include <fstream>
#include <QVector>
#include <QTest>
#include <QStandardPaths>

//qgis includes...
#include "qgis.h"
#include "qgsapplication.h"
#include "qgsproviderregistry.h"
#include "qgscopcprovider.h"
#include "qgseptprovider.h"
#include "qgspointcloudlayer.h"
#include "qgspointcloudindex.h"
#include "qgspointcloudlayerelevationproperties.h"
#include "qgsprovidersublayerdetails.h"
#include "qgsgeometry.h"
#include "qgseptdecoder.h"
#include "qgslazdecoder.h"
#include "qgslazinfo.h"
#include "qgspointcloudstatscalculator.h"
#include "qgsstatisticalsummary.h"
#include "qgsfeedback.h"

/**
 * \ingroup UnitTests
 * This is a unit test for the COPC provider
 */
class TestQgsCopcProvider : public QObject
{
    Q_OBJECT

  private slots:
    void initTestCase();// will be called before the first testfunction is executed.
    void cleanupTestCase();// will be called after the last testfunction was executed.
    void init() {}// will be called before each testfunction is executed.
    void cleanup() {}// will be called after every testfunction.

    void filters();
    void encodeUri();
    void decodeUri();
    void preferredUri();
    void layerTypesForUri();
    void uriIsBlocklisted();
    void querySublayers();
    void brokenPath();
    void testLazInfo();
    void validLayer();
    void validLayerWithCopcHierarchy();
    void attributes();
    void calculateZRange();
    void testIdentify_data();
    void testIdentify();
    void testExtraBytesAttributesExtraction();
    void testExtraBytesAttributesValues();
    void testPointCloudIndex();
    void testStatsCalculator();

    void testQgsRangeRequestCache();

  private:
    QString mTestDataDir;
    QString mReport;
};

//runs before all tests
void TestQgsCopcProvider::initTestCase()
{
  // init QGIS's paths - true means that all path will be inited from prefix
  QgsApplication::init();
  QgsApplication::initQgis();

  mTestDataDir = QStringLiteral( TEST_DATA_DIR ) + '/'; //defined in CmakeLists.txt
  mReport = QStringLiteral( "<h1>COPC Provider Tests</h1>\n" );
}

//runs after all tests
void TestQgsCopcProvider::cleanupTestCase()
{
  QgsApplication::exitQgis();
  const QString myReportFile = QDir::tempPath() + "/qgistest.html";
  QFile myFile( myReportFile );
  if ( myFile.open( QIODevice::WriteOnly | QIODevice::Append ) )
  {
    QTextStream myQTextStream( &myFile );
    myQTextStream << mReport;
    myFile.close();
  }
}

void TestQgsCopcProvider::filters()
{
  QgsProviderMetadata *metadata = QgsProviderRegistry::instance()->providerMetadata( QStringLiteral( "copc" ) );
  QVERIFY( metadata );

  QCOMPARE( metadata->filters( QgsProviderMetadata::FilterType::FilterPointCloud ), QStringLiteral( "COPC Point Clouds (*.copc.laz *.COPC.LAZ)" ) );
  QCOMPARE( metadata->filters( QgsProviderMetadata::FilterType::FilterVector ), QString() );

  const QString registryPointCloudFilters = QgsProviderRegistry::instance()->filePointCloudFilters();
  QVERIFY( registryPointCloudFilters.contains( "(*.copc.laz *.COPC.LAZ)" ) );
}

void TestQgsCopcProvider::encodeUri()
{
  QgsProviderMetadata *metadata = QgsProviderRegistry::instance()->providerMetadata( QStringLiteral( "copc" ) );
  QVERIFY( metadata );

  QVariantMap parts;
  parts.insert( QStringLiteral( "path" ), QStringLiteral( "/home/point_clouds/dataset.copc.laz" ) );
  QCOMPARE( metadata->encodeUri( parts ), QStringLiteral( "/home/point_clouds/dataset.copc.laz" ) );
}

void TestQgsCopcProvider::decodeUri()
{
  QgsProviderMetadata *metadata = QgsProviderRegistry::instance()->providerMetadata( QStringLiteral( "copc" ) );
  QVERIFY( metadata );

  const QVariantMap parts = metadata->decodeUri( QStringLiteral( "/home/point_clouds/dataset.copc.laz" ) );
  QCOMPARE( parts.value( QStringLiteral( "path" ) ).toString(), QStringLiteral( "/home/point_clouds/dataset.copc.laz" ) );
}

void TestQgsCopcProvider::preferredUri()
{
  QgsProviderMetadata *copcMetadata = QgsProviderRegistry::instance()->providerMetadata( QStringLiteral( "copc" ) );
  QVERIFY( copcMetadata->capabilities() & QgsProviderMetadata::PriorityForUri );

  // test that COPC is the preferred provider for .copc.laz uris
  QList<QgsProviderRegistry::ProviderCandidateDetails> candidates = QgsProviderRegistry::instance()->preferredProvidersForUri( QStringLiteral( "/home/test/dataset.copc.laz" ) );
  QCOMPARE( candidates.size(), 1 );
  QCOMPARE( candidates.at( 0 ).metadata()->key(), QStringLiteral( "copc" ) );
  QCOMPARE( candidates.at( 0 ).layerTypes(), QList< QgsMapLayerType >() << QgsMapLayerType::PointCloudLayer );

  candidates = QgsProviderRegistry::instance()->preferredProvidersForUri( QStringLiteral( "/home/test/dataset.COPC.LAZ" ) );
  QCOMPARE( candidates.size(), 1 );
  QCOMPARE( candidates.at( 0 ).metadata()->key(), QStringLiteral( "copc" ) );
  QCOMPARE( candidates.at( 0 ).layerTypes(), QList< QgsMapLayerType >() << QgsMapLayerType::PointCloudLayer );

  QVERIFY( !QgsProviderRegistry::instance()->shouldDeferUriForOtherProviders( QStringLiteral( "/home/test/dataset.copc.laz" ), QStringLiteral( "copc" ) ) );
  QVERIFY( QgsProviderRegistry::instance()->shouldDeferUriForOtherProviders( QStringLiteral( "/home/test/dataset.copc.laz" ), QStringLiteral( "ogr" ) ) );
}

void TestQgsCopcProvider::layerTypesForUri()
{
  QgsProviderMetadata *copcMetadata = QgsProviderRegistry::instance()->providerMetadata( QStringLiteral( "copc" ) );
  QVERIFY( copcMetadata->capabilities() & QgsProviderMetadata::LayerTypesForUri );

  QCOMPARE( copcMetadata->validLayerTypesForUri( QStringLiteral( "/home/test/cloud.copc.laz" ) ), QList< QgsMapLayerType >() << QgsMapLayerType::PointCloudLayer );
  QCOMPARE( copcMetadata->validLayerTypesForUri( QStringLiteral( "/home/test/ept.json" ) ), QList< QgsMapLayerType >() );
}

void TestQgsCopcProvider::uriIsBlocklisted()
{
  QVERIFY( !QgsProviderRegistry::instance()->uriIsBlocklisted( QStringLiteral( "/home/test/ept.json" ) ) );
  QVERIFY( !QgsProviderRegistry::instance()->uriIsBlocklisted( QStringLiteral( "/home/test/dataset.copc.laz" ) ) );
}

void TestQgsCopcProvider::querySublayers()
{
  // test querying sub layers for a ept layer
  QgsProviderMetadata *eptMetadata = QgsProviderRegistry::instance()->providerMetadata( QStringLiteral( "copc" ) );

  // invalid uri
  QList< QgsProviderSublayerDetails >res = eptMetadata->querySublayers( QString() );
  QVERIFY( res.empty() );

  // not a copc layer
  res = eptMetadata->querySublayers( QString( TEST_DATA_DIR ) + "/lines.shp" );
  QVERIFY( res.empty() );

  // valid copc layer
  res = eptMetadata->querySublayers( mTestDataDir + "/point_clouds/copc/sunshine-coast.copc.laz" );
  QCOMPARE( res.count(), 1 );
  QCOMPARE( res.at( 0 ).name(), QStringLiteral( "sunshine-coast.copc" ) );
  QCOMPARE( res.at( 0 ).uri(), mTestDataDir + "/point_clouds/copc/sunshine-coast.copc.laz" );
  QCOMPARE( res.at( 0 ).providerKey(), QStringLiteral( "copc" ) );
  QCOMPARE( res.at( 0 ).type(), QgsMapLayerType::PointCloudLayer );

  // make sure result is valid to load layer from
  QgsProviderSublayerDetails::LayerOptions options{ QgsCoordinateTransformContext() };
  std::unique_ptr< QgsPointCloudLayer > ml( qgis::down_cast< QgsPointCloudLayer * >( res.at( 0 ).toLayer( options ) ) );
  QVERIFY( ml->isValid() );
}

void TestQgsCopcProvider::brokenPath()
{
  // test loading a bad layer URI
  std::unique_ptr< QgsPointCloudLayer > layer = std::make_unique< QgsPointCloudLayer >( QStringLiteral( "not valid" ), QStringLiteral( "layer" ), QStringLiteral( "copc" ) );
  QVERIFY( !layer->isValid() );
}

void TestQgsCopcProvider::testLazInfo()
{
  QString dataPath = mTestDataDir + QStringLiteral( "point_clouds/copc/lone-star.copc.laz" );
  std::ifstream file( dataPath.toStdString(), std::ios::binary );
  QgsLazInfo lazInfo = QgsLazInfo::fromFile( file );

  QVERIFY( lazInfo.isValid() );
  QCOMPARE( lazInfo.pointCount(), 518862 );
  QCOMPARE( lazInfo.scale().toVector3D(), QVector3D( 0.0001f, 0.0001f, 0.0001f ) );
  QCOMPARE( lazInfo.offset().toVector3D(), QVector3D( 515385, 4918361, 2330.5 ) );
  QPair<uint16_t, uint16_t> creationYearDay = lazInfo.creationYearDay();
  QCOMPARE( creationYearDay.first, 1 );
  QCOMPARE( creationYearDay.second, 1 );
  QPair<uint8_t, uint8_t> version = lazInfo.version();
  QCOMPARE( version.first, 1 );
  QCOMPARE( version.second, 4 );
  QCOMPARE( lazInfo.pointFormat(), 6 );
  QCOMPARE( lazInfo.systemId(), QString() );
  QCOMPARE( lazInfo.softwareId(), QString() );
  QCOMPARE( lazInfo.minCoords().toVector3D(), QVector3D( 515368.60224999999627471f, 4918340.36400000005960464f, 2322.89624999999978172f ) );
  QCOMPARE( lazInfo.maxCoords().toVector3D(), QVector3D( 515401.04300000000512227f, 4918381.12375000026077032f, 2338.57549999999991996f ) );
  QCOMPARE( lazInfo.firstPointRecordOffset(), 1628 );
  QCOMPARE( lazInfo.firstVariableLengthRecord(), 375 );
  QCOMPARE( lazInfo.pointRecordLength(), 34 );
  QCOMPARE( lazInfo.extrabytesCount(), 4 );
}

void TestQgsCopcProvider::validLayer()
{
  std::unique_ptr< QgsPointCloudLayer > layer = std::make_unique< QgsPointCloudLayer >( mTestDataDir + QStringLiteral( "point_clouds/copc/sunshine-coast.copc.laz" ), QStringLiteral( "layer" ), QStringLiteral( "copc" ) );
  QVERIFY( layer->isValid() );

  QCOMPARE( layer->crs().authid(), QStringLiteral( "EPSG:28356" ) );
  QGSCOMPARENEAR( layer->extent().xMinimum(), 498062.0, 0.1 );
  QGSCOMPARENEAR( layer->extent().yMinimum(), 7050992.84, 0.1 );
  QGSCOMPARENEAR( layer->extent().xMaximum(), 498067.39, 0.1 );
  QGSCOMPARENEAR( layer->extent().yMaximum(), 7050997.04, 0.1 );
  QCOMPARE( layer->dataProvider()->polygonBounds().asWkt( 0 ), QStringLiteral( "Polygon ((498062 7050993, 498067 7050993, 498067 7050997, 498062 7050997, 498062 7050993))" ) );
  QCOMPARE( layer->dataProvider()->pointCount(), 253 );
  QCOMPARE( layer->pointCount(), 253 );

  QVERIFY( layer->dataProvider()->index() );
  // all hierarchy is stored in a single node
  QVERIFY( layer->dataProvider()->index()->hasNode( IndexedPointCloudNode::fromString( "0-0-0-0" ) ) );
  QVERIFY( !layer->dataProvider()->index()->hasNode( IndexedPointCloudNode::fromString( "1-0-0-0" ) ) );
}

void TestQgsCopcProvider::validLayerWithCopcHierarchy()
{
  std::unique_ptr< QgsPointCloudLayer > layer = std::make_unique< QgsPointCloudLayer >( mTestDataDir + QStringLiteral( "point_clouds/copc/lone-star.copc.laz" ), QStringLiteral( "layer" ), QStringLiteral( "copc" ) );
  QVERIFY( layer->isValid() );

  QGSCOMPARENEAR( layer->extent().xMinimum(), 515368.6022, 0.1 );
  QGSCOMPARENEAR( layer->extent().yMinimum(), 4918340.364, 0.1 );
  QGSCOMPARENEAR( layer->extent().xMaximum(), 515401.043, 0.1 );
  QGSCOMPARENEAR( layer->extent().yMaximum(), 4918381.124, 0.1 );

  QVERIFY( layer->dataProvider()->index() );
  // all hierarchy is stored in multiple nodes
  QVERIFY( layer->dataProvider()->index()->hasNode( IndexedPointCloudNode::fromString( "1-1-1-0" ) ) );
  QVERIFY( layer->dataProvider()->index()->hasNode( IndexedPointCloudNode::fromString( "2-3-3-1" ) ) );
}

void TestQgsCopcProvider::attributes()
{
  std::unique_ptr< QgsPointCloudLayer > layer = std::make_unique< QgsPointCloudLayer >( mTestDataDir + QStringLiteral( "point_clouds/copc/sunshine-coast.copc.laz" ), QStringLiteral( "layer" ), QStringLiteral( "copc" ) );
  QVERIFY( layer->isValid() );

  const QgsPointCloudAttributeCollection attributes = layer->attributes();
  QCOMPARE( attributes.count(), 18 );
  QCOMPARE( attributes.at( 0 ).name(), QStringLiteral( "X" ) );
  QCOMPARE( attributes.at( 0 ).type(), QgsPointCloudAttribute::Int32 );
  QCOMPARE( attributes.at( 1 ).name(), QStringLiteral( "Y" ) );
  QCOMPARE( attributes.at( 1 ).type(), QgsPointCloudAttribute::Int32 );
  QCOMPARE( attributes.at( 2 ).name(), QStringLiteral( "Z" ) );
  QCOMPARE( attributes.at( 2 ).type(), QgsPointCloudAttribute::Int32 );
  QCOMPARE( attributes.at( 3 ).name(), QStringLiteral( "Intensity" ) );
  QCOMPARE( attributes.at( 3 ).type(), QgsPointCloudAttribute::UShort );
  QCOMPARE( attributes.at( 4 ).name(), QStringLiteral( "ReturnNumber" ) );
  QCOMPARE( attributes.at( 4 ).type(), QgsPointCloudAttribute::Char );
  QCOMPARE( attributes.at( 5 ).name(), QStringLiteral( "NumberOfReturns" ) );
  QCOMPARE( attributes.at( 5 ).type(), QgsPointCloudAttribute::Char );
  QCOMPARE( attributes.at( 6 ).name(), QStringLiteral( "ScanDirectionFlag" ) );
  QCOMPARE( attributes.at( 6 ).type(), QgsPointCloudAttribute::Char );
  QCOMPARE( attributes.at( 7 ).name(), QStringLiteral( "EdgeOfFlightLine" ) );
  QCOMPARE( attributes.at( 7 ).type(), QgsPointCloudAttribute::Char );
  QCOMPARE( attributes.at( 8 ).name(), QStringLiteral( "Classification" ) );
  QCOMPARE( attributes.at( 8 ).type(), QgsPointCloudAttribute::Char );
  QCOMPARE( attributes.at( 9 ).name(), QStringLiteral( "ScanAngleRank" ) );
  QCOMPARE( attributes.at( 9 ).type(), QgsPointCloudAttribute::Short );
  QCOMPARE( attributes.at( 10 ).name(), QStringLiteral( "UserData" ) );
  QCOMPARE( attributes.at( 10 ).type(), QgsPointCloudAttribute::Char );
  QCOMPARE( attributes.at( 11 ).name(), QStringLiteral( "PointSourceId" ) );
  QCOMPARE( attributes.at( 11 ).type(), QgsPointCloudAttribute::UShort );
  QCOMPARE( attributes.at( 12 ).name(), QStringLiteral( "ScannerChannel" ) );
  QCOMPARE( attributes.at( 12 ).type(), QgsPointCloudAttribute::Char );
  QCOMPARE( attributes.at( 13 ).name(), QStringLiteral( "ClassificationFlags" ) );
  QCOMPARE( attributes.at( 13 ).type(), QgsPointCloudAttribute::Char );
  QCOMPARE( attributes.at( 14 ).name(), QStringLiteral( "GpsTime" ) );
  QCOMPARE( attributes.at( 14 ).type(), QgsPointCloudAttribute::Double );
  QCOMPARE( attributes.at( 15 ).name(), QStringLiteral( "Red" ) );
  QCOMPARE( attributes.at( 15 ).type(), QgsPointCloudAttribute::UShort );
  QCOMPARE( attributes.at( 16 ).name(), QStringLiteral( "Green" ) );
  QCOMPARE( attributes.at( 16 ).type(), QgsPointCloudAttribute::UShort );
  QCOMPARE( attributes.at( 17 ).name(), QStringLiteral( "Blue" ) );
  QCOMPARE( attributes.at( 17 ).type(), QgsPointCloudAttribute::UShort );
}

void TestQgsCopcProvider::calculateZRange()
{
  std::unique_ptr< QgsPointCloudLayer > layer = std::make_unique< QgsPointCloudLayer >( mTestDataDir + QStringLiteral( "point_clouds/copc/sunshine-coast.copc.laz" ), QStringLiteral( "layer" ), QStringLiteral( "copc" ) );
  QVERIFY( layer->isValid() );

  QgsDoubleRange range = layer->elevationProperties()->calculateZRange( layer.get() );
  QGSCOMPARENEAR( range.lower(), 74.34, 0.01 );
  QGSCOMPARENEAR( range.upper(), 80.02, 0.01 );

  static_cast< QgsPointCloudLayerElevationProperties * >( layer->elevationProperties() )->setZScale( 2 );
  static_cast< QgsPointCloudLayerElevationProperties * >( layer->elevationProperties() )->setZOffset( 0.5 );

  range = layer->elevationProperties()->calculateZRange( layer.get() );
  QGSCOMPARENEAR( range.lower(), 149.18, 0.01 );
  QGSCOMPARENEAR( range.upper(), 160.54, 0.01 );
}

void TestQgsCopcProvider::testIdentify_data()
{
  QTest::addColumn<QString>( "datasetPath" );

  QTest::newRow( "copc" ) << mTestDataDir + QStringLiteral( "point_clouds/copc/sunshine-coast.copc.laz" );
}

void TestQgsCopcProvider::testIdentify()
{
  QFETCH( QString, datasetPath );
  std::unique_ptr< QgsPointCloudLayer > layer = std::make_unique< QgsPointCloudLayer >( datasetPath, QStringLiteral( "layer" ), QStringLiteral( "copc" ) );

  QVERIFY( layer->isValid() );

  // identify 1 point click (rectangular point shape)
  {
    QgsPolygonXY polygon;
    QVector<QgsPointXY> ring;
    ring.push_back( QgsPointXY( 498062.50018404237926, 7050996.5845294082537 ) );
    ring.push_back( QgsPointXY( 498062.5405028705718, 7050996.5845294082537 ) );
    ring.push_back( QgsPointXY( 498062.5405028705718, 7050996.6248482363299 ) );
    ring.push_back( QgsPointXY( 498062.50018404237926, 7050996.6248482363299 ) );
    ring.push_back( QgsPointXY( 498062.50018404237926, 7050996.5845294082537 ) );
    polygon.push_back( ring );
    const float maxErrorInMapCoords = 0.0022857920266687870026;
    QVector<QMap<QString, QVariant>> points = layer->dataProvider()->identify( maxErrorInMapCoords, QgsGeometry::fromPolygonXY( polygon ) );
    QCOMPARE( points.size(), 1 );
    const QMap<QString, QVariant> identifiedPoint = points[0];
    QMap<QString, QVariant> expected;

    expected[ QStringLiteral( "Blue" ) ] = 0;
    expected[ QStringLiteral( "Classification" ) ] = 2;
    expected[ QStringLiteral( "EdgeOfFlightLine" ) ] = 0;
    expected[ QStringLiteral( "GpsTime" ) ] = 268793.37257748609409;
    expected[ QStringLiteral( "Green" ) ] = 0;
    expected[ QStringLiteral( "Intensity" ) ] = 1765;
    expected[ QStringLiteral( "NumberOfReturns" ) ] = 1;
    expected[ QStringLiteral( "PointSourceId" ) ] = 7041;
    expected[ QStringLiteral( "Red" ) ] = 0;
    expected[ QStringLiteral( "ReturnNumber" ) ] = 1;
    expected[ QStringLiteral( "ScanAngleRank" ) ] = -59;
    expected[ QStringLiteral( "ScanDirectionFlag" ) ] = 1;
    expected[ QStringLiteral( "UserData" ) ] = 17;
    expected[ QStringLiteral( "X" ) ] = 498062.52;
    expected[ QStringLiteral( "Y" ) ] = 7050996.61;
    expected[ QStringLiteral( "Z" ) ] = 75.0;
    // compare values using toDouble() so that fuzzy comparison is used in case of
    // tiny rounding errors (e.g. 74.6 vs 74.60000000000001)
    for ( const QString &k : expected.keys() )
    {
      QCOMPARE( identifiedPoint[k].toDouble(), expected[k].toDouble() );
    }
  }

  // identify 1 point (circular point shape)
  {
    QPolygonF polygon;
    polygon.push_back( QPointF( 498066.28873652569018,  7050994.9709538575262 ) );
    polygon.push_back( QPointF( 498066.21890226693358,  7050995.0112726856023 ) );
    polygon.push_back( QPointF( 498066.21890226693358,  7050995.0919103417546 ) );
    polygon.push_back( QPointF( 498066.28873652569018,  7050995.1322291698307 ) );
    polygon.push_back( QPointF( 498066.35857078444678,  7050995.0919103417546 ) );
    polygon.push_back( QPointF( 498066.35857078444678,  7050995.0112726856023 ) );
    polygon.push_back( QPointF( 498066.28873652569018,  7050994.9709538575262 ) );
    const float maxErrorInMapCoords =  0.0091431681066751480103;
    const QVector<QMap<QString, QVariant>> identifiedPoints = layer->dataProvider()->identify( maxErrorInMapCoords, QgsGeometry::fromQPolygonF( polygon ) );
    QVector<QMap<QString, QVariant>> expected;
    {
      QMap<QString, QVariant> point;
      point[ QStringLiteral( "Blue" ) ] =  "0" ;
      point[ QStringLiteral( "Classification" ) ] =  "2" ;
      point[ QStringLiteral( "EdgeOfFlightLine" ) ] =  "0" ;
      point[ QStringLiteral( "GpsTime" ) ] =  "268793.3373408913" ;
      point[ QStringLiteral( "Green" ) ] =  "0" ;
      point[ QStringLiteral( "Intensity" ) ] =  "278" ;
      point[ QStringLiteral( "NumberOfReturns" ) ] =  "1" ;
      point[ QStringLiteral( "PointSourceId" ) ] =  "7041" ;
      point[ QStringLiteral( "Red" ) ] =  "0" ;
      point[ QStringLiteral( "ReturnNumber" ) ] =  "1" ;
      point[ QStringLiteral( "ScanAngleRank" ) ] =  "-59" ;
      point[ QStringLiteral( "ScanDirectionFlag" ) ] =  "1" ;
      point[ QStringLiteral( "UserData" ) ] =  "17" ;
      point[ QStringLiteral( "X" ) ] =  "498066.27" ;
      point[ QStringLiteral( "Y" ) ] =  "7050995.06" ;
      point[ QStringLiteral( "Z" ) ] =  "74.60" ;
      expected.push_back( point );
    }

    // compare values using toDouble() so that fuzzy comparison is used in case of
    // tiny rounding errors (e.g. 74.6 vs 74.60000000000001)
    QCOMPARE( identifiedPoints.count(), 1 );
    const QStringList keys = expected[0].keys();
    for ( const QString &k : keys )
    {
      QCOMPARE( identifiedPoints[0][k].toDouble(), expected[0][k].toDouble() );
    }
  }

  // test rectangle selection
  {
    QPolygonF polygon;
    polygon.push_back( QPointF( 498063.24382022250211, 7050996.8638040581718 ) );
    polygon.push_back( QPointF( 498063.02206666755956, 7050996.8638040581718 ) );
    polygon.push_back( QPointF( 498063.02206666755956, 7050996.6360026793554 ) );
    polygon.push_back( QPointF( 498063.24382022250211, 7050996.6360026793554 ) );
    polygon.push_back( QPointF( 498063.24382022250211, 7050996.8638040581718 ) );

    const float maxErrorInMapCoords = 0.0022857920266687870026;
    const QVector<QMap<QString, QVariant>> identifiedPoints = layer->dataProvider()->identify( maxErrorInMapCoords, QgsGeometry::fromQPolygonF( polygon ) );
    QVector<QMap<QString, QVariant>> expected;
    {
      QMap<QString, QVariant> point;
      point[ QStringLiteral( "Blue" ) ] =  "0" ;
      point[ QStringLiteral( "Classification" ) ] =  "2" ;
      point[ QStringLiteral( "EdgeOfFlightLine" ) ] =  "0" ;
      point[ QStringLiteral( "GpsTime" ) ] =  "268793.3813974548" ;
      point[ QStringLiteral( "Green" ) ] =  "0" ;
      point[ QStringLiteral( "Intensity" ) ] =  "1142" ;
      point[ QStringLiteral( "NumberOfReturns" ) ] =  "1" ;
      point[ QStringLiteral( "PointSourceId" ) ] =  "7041" ;
      point[ QStringLiteral( "Red" ) ] =  "0" ;
      point[ QStringLiteral( "ReturnNumber" ) ] =  "1" ;
      point[ QStringLiteral( "ScanAngleRank" ) ] =  "-59" ;
      point[ QStringLiteral( "ScanDirectionFlag" ) ] =  "1" ;
      point[ QStringLiteral( "UserData" ) ] =  "17" ;
      point[ QStringLiteral( "X" ) ] =  "498063.14" ;
      point[ QStringLiteral( "Y" ) ] =  "7050996.79" ;
      point[ QStringLiteral( "Z" ) ] =  "74.89" ;
      expected.push_back( point );
    }
    {
      QMap<QString, QVariant> point;
      point[ QStringLiteral( "Blue" ) ] =  "0" ;
      point[ QStringLiteral( "Classification" ) ] =  "3" ;
      point[ QStringLiteral( "EdgeOfFlightLine" ) ] =  "0" ;
      point[ QStringLiteral( "GpsTime" ) ] =  "269160.5176644815" ;
      point[ QStringLiteral( "Green" ) ] =  "0" ;
      point[ QStringLiteral( "Intensity" ) ] =  "1631" ;
      point[ QStringLiteral( "NumberOfReturns" ) ] =  "1" ;
      point[ QStringLiteral( "PointSourceId" ) ] =  "7042" ;
      point[ QStringLiteral( "Red" ) ] =  "0" ;
      point[ QStringLiteral( "ReturnNumber" ) ] =  "1" ;
      point[ QStringLiteral( "ScanAngleRank" ) ] =  "48" ;
      point[ QStringLiteral( "ScanDirectionFlag" ) ] =  "1" ;
      point[ QStringLiteral( "UserData" ) ] =  "17" ;
      point[ QStringLiteral( "X" ) ] =  "498063.11" ;
      point[ QStringLiteral( "Y" ) ] =  "7050996.75" ;
      point[ QStringLiteral( "Z" ) ] =  "74.90" ;
      expected.push_back( point );
    }

    QVERIFY( expected.size() == identifiedPoints.size() );
    const QStringList keys = expected[0].keys();
    for ( int i = 0; i < expected.size(); ++i )
    {
      for ( const QString &k : keys )
      {
        QCOMPARE( identifiedPoints[i][k].toDouble(), expected[i][k].toDouble() );
      }
    }
  }
}

void TestQgsCopcProvider::testExtraBytesAttributesExtraction()
{
  {
    QString dataPath = mTestDataDir + QStringLiteral( "point_clouds/copc/extrabytes-dataset.copc.laz" );
    std::ifstream file( dataPath.toStdString(), std::ios::binary );
    QgsLazInfo lazInfo = QgsLazInfo::fromFile( file );
    QVector<QgsLazInfo::ExtraBytesAttributeDetails> attributes = lazInfo.extrabytes();
    QCOMPARE( attributes.size(), 3 );

    QCOMPARE( attributes[0].attribute, QStringLiteral( "Reflectance" ) );
    QCOMPARE( attributes[1].attribute, QStringLiteral( "Amplitude" ) );
    QCOMPARE( attributes[2].attribute, QStringLiteral( "Deviation" ) );

    QCOMPARE( attributes[0].type, QgsPointCloudAttribute::Float );
    QCOMPARE( attributes[1].type, QgsPointCloudAttribute::Float );
    QCOMPARE( attributes[2].type, QgsPointCloudAttribute::Float );

    QCOMPARE( attributes[0].size, 4 );
    QCOMPARE( attributes[1].size, 4 );
    QCOMPARE( attributes[2].size, 4 );

    QCOMPARE( attributes[0].offset, 44 );
    QCOMPARE( attributes[1].offset, 40 );
    QCOMPARE( attributes[2].offset, 36 );
  }

  {
    QString dataPath = mTestDataDir + QStringLiteral( "point_clouds/copc/no-extrabytes-dataset.copc.laz" );
    std::ifstream file( dataPath.toStdString(), std::ios::binary );
    QgsLazInfo lazInfo = QgsLazInfo::fromFile( file );
    QVector<QgsLazInfo::ExtraBytesAttributeDetails> attributes = lazInfo.extrabytes();
    QCOMPARE( attributes.size(), 0 );
  }
}

void TestQgsCopcProvider::testExtraBytesAttributesValues()
{
  QString dataPath = mTestDataDir + QStringLiteral( "point_clouds/copc/extrabytes-dataset.copc.laz" );
  std::unique_ptr< QgsPointCloudLayer > layer = std::make_unique< QgsPointCloudLayer >( dataPath, QStringLiteral( "layer" ), QStringLiteral( "copc" ) );
  QVERIFY( layer->isValid() );
  {
    const float maxErrorInMapCoords = 0.0015207174f;
    QPolygonF polygon;
    polygon.push_back( QPointF( 527919.2459517354,   6210983.5918774214 ) );
    polygon.push_back( QPointF( 527919.0742796324,   6210983.5918774214 ) );
    polygon.push_back( QPointF( 527919.0742796324,   6210983.4383113598 ) );
    polygon.push_back( QPointF( 527919.2459517354,   6210983.4383113598 ) );
    polygon.push_back( QPointF( 527919.2459517354,   6210983.5918774214 ) );

    const QVector<QMap<QString, QVariant>> identifiedPoints = layer->dataProvider()->identify( maxErrorInMapCoords, QgsGeometry::fromQPolygonF( polygon ) );

    QVector<QMap<QString, QVariant>> expectedPoints;
    {
      QMap<QString, QVariant> point;
      point[ QStringLiteral( "Amplitude" ) ] =   "14.170000076293945"  ;
      point[ QStringLiteral( "Blue" ) ] =   "0"  ;
      point[ QStringLiteral( "Classification" ) ] =   "2"  ;
      point[ QStringLiteral( "Deviation" ) ] =   "0"  ;
      point[ QStringLiteral( "EdgeOfFlightLine" ) ] =   "0"  ;
      point[ QStringLiteral( "GpsTime" ) ] =   "302522582.235839"  ;
      point[ QStringLiteral( "Green" ) ] =   "0"  ;
      point[ QStringLiteral( "Intensity" ) ] =   "1417"  ;
      point[ QStringLiteral( "NumberOfReturns" ) ] =   "3"  ;
      point[ QStringLiteral( "PointSourceId" ) ] =   "15017"  ;
      point[ QStringLiteral( "Red" ) ] =   "0"  ;
      point[ QStringLiteral( "Reflectance" ) ] =   "-8.050000190734863"  ;
      point[ QStringLiteral( "ReturnNumber" ) ] =   "3"  ;
      point[ QStringLiteral( "ScanAngleRank" ) ] =   "24"  ;
      point[ QStringLiteral( "ScanDirectionFlag" ) ] =   "0"  ;
      point[ QStringLiteral( "UserData" ) ] =   "0"  ;
      point[ QStringLiteral( "X" ) ] =   "527919.11"  ;
      point[ QStringLiteral( "Y" ) ] =   "6210983.55"  ;
      point[ QStringLiteral( "Z" ) ] =   "147.111"  ;
      expectedPoints.push_back( point );
    }
    {
      QMap<QString, QVariant> point;
      point[ QStringLiteral( "Amplitude" ) ] =   "4.409999847412109"  ;
      point[ QStringLiteral( "Blue" ) ] =   "0"  ;
      point[ QStringLiteral( "Classification" ) ] =   "5"  ;
      point[ QStringLiteral( "Deviation" ) ] =   "2"  ;
      point[ QStringLiteral( "EdgeOfFlightLine" ) ] =   "0"  ;
      point[ QStringLiteral( "GpsTime" ) ] =   "302522582.235838"  ;
      point[ QStringLiteral( "Green" ) ] =   "0"  ;
      point[ QStringLiteral( "Intensity" ) ] =   "441"  ;
      point[ QStringLiteral( "NumberOfReturns" ) ] =   "3"  ;
      point[ QStringLiteral( "PointSourceId" ) ] =   "15017"  ;
      point[ QStringLiteral( "Red" ) ] =   "0"  ;
      point[ QStringLiteral( "Reflectance" ) ] =   "-17.829999923706055"  ;
      point[ QStringLiteral( "ReturnNumber" ) ] =   "2"  ;
      point[ QStringLiteral( "ScanAngleRank" ) ] =   "24"  ;
      point[ QStringLiteral( "ScanDirectionFlag" ) ] =   "0"  ;
      point[ QStringLiteral( "UserData" ) ] =   "0"  ;
      point[ QStringLiteral( "X" ) ] =   "527919.1799999999"  ;
      point[ QStringLiteral( "Y" ) ] =   "6210983.47"  ;
      point[ QStringLiteral( "Z" ) ] =   "149.341"  ;
      expectedPoints.push_back( point );
    }

    QVERIFY( identifiedPoints.size() == expectedPoints.size() );
    const QStringList keys = expectedPoints[0].keys();
    for ( int i = 0; i < identifiedPoints.size(); ++i )
    {
      for ( const QString &k : keys )
      {
        QCOMPARE( identifiedPoints[i][k].toDouble(), expectedPoints[i][k].toDouble() );
      }
    }
  }
}

void TestQgsCopcProvider::testPointCloudIndex()
{
  std::unique_ptr< QgsPointCloudLayer > layer = std::make_unique< QgsPointCloudLayer >( mTestDataDir + QStringLiteral( "point_clouds/copc/lone-star.copc.laz" ), QStringLiteral( "layer" ), QStringLiteral( "copc" ) );
  QVERIFY( layer->isValid() );

  QgsPointCloudIndex *index = layer->dataProvider()->index();
  QVERIFY( index->isValid() );

  QCOMPARE( index->nodePointCount( IndexedPointCloudNode::fromString( QStringLiteral( "0-0-0-0" ) ) ), 56721 );
  QCOMPARE( index->nodePointCount( IndexedPointCloudNode::fromString( QStringLiteral( "1-1-1-1" ) ) ), -1 );
  QCOMPARE( index->nodePointCount( IndexedPointCloudNode::fromString( QStringLiteral( "2-3-3-1" ) ) ), 446 );
  QCOMPARE( index->nodePointCount( IndexedPointCloudNode::fromString( QStringLiteral( "9-9-9-9" ) ) ), -1 );

  QCOMPARE( index->pointCount(), 518862 );
  QCOMPARE( index->zMin(), 2322.89625 );
  QCOMPARE( index->zMax(), 2338.5755 );
  QCOMPARE( index->scale().toVector3D(), QVector3D( 0.0001f, 0.0001f, 0.0001f ) );
  QCOMPARE( index->offset().toVector3D(), QVector3D( 515385, 4918361, 2330.5 ) );
  QCOMPARE( index->span(), 128 );

  QCOMPARE( index->nodeError( IndexedPointCloudNode::fromString( QStringLiteral( "0-0-0-0" ) ) ), 0.328125 );
  QCOMPARE( index->nodeError( IndexedPointCloudNode::fromString( QStringLiteral( "1-1-1-1" ) ) ), 0.1640625 );
  QCOMPARE( index->nodeError( IndexedPointCloudNode::fromString( QStringLiteral( "2-3-3-1" ) ) ), 0.08203125 );

  {
    QgsPointCloudDataBounds bounds = index->nodeBounds( IndexedPointCloudNode::fromString( QStringLiteral( "0-0-0-0" ) ) );
    QCOMPARE( bounds.xMin(), -170000 );
    QCOMPARE( bounds.yMin(), -210000 );
    QCOMPARE( bounds.zMin(), -85000 );
    QCOMPARE( bounds.xMax(),  250000 );
    QCOMPARE( bounds.yMax(),  210000 );
    QCOMPARE( bounds.zMax(),  335000 );
  }

  {
    QgsPointCloudDataBounds bounds = index->nodeBounds( IndexedPointCloudNode::fromString( QStringLiteral( "1-1-1-1" ) ) );
    QCOMPARE( bounds.xMin(), 40000 );
    QCOMPARE( bounds.yMin(), 0 );
    QCOMPARE( bounds.zMin(), 125000 );
    QCOMPARE( bounds.xMax(), 250000 );
    QCOMPARE( bounds.yMax(), 210000 );
    QCOMPARE( bounds.zMax(), 335000 );
  }

  {
    QgsPointCloudDataBounds bounds = index->nodeBounds( IndexedPointCloudNode::fromString( QStringLiteral( "2-3-3-1" ) ) );
    QCOMPARE( bounds.xMin(), 145000 );
    QCOMPARE( bounds.yMin(), 105000 );
    QCOMPARE( bounds.zMin(), 20000 );
    QCOMPARE( bounds.xMax(), 250000 );
    QCOMPARE( bounds.yMax(), 210000 );
    QCOMPARE( bounds.zMax(), 125000 );
  }
}

<<<<<<< HEAD
void TestQgsCopcProvider::testStatsCalculator()
{
  std::unique_ptr< QgsPointCloudLayer > layer = std::make_unique< QgsPointCloudLayer >( mTestDataDir + QStringLiteral( "point_clouds/copc/extrabytes-dataset.copc.laz" ), QStringLiteral( "layer" ), QStringLiteral( "copc" ) );
  QgsPointCloudIndex *index = layer->dataProvider()->index();
  QgsPointCloudStatsCalculator calculator( index );

  QVector<QgsPointCloudAttribute> attributes;
  attributes.append( QgsPointCloudAttribute( QStringLiteral( "Deviation" ), QgsPointCloudAttribute::Float ) );
  attributes.append( QgsPointCloudAttribute( QStringLiteral( "ClassFlags" ), QgsPointCloudAttribute::Char ) );
  attributes.append( QgsPointCloudAttribute( QStringLiteral( "Red" ), QgsPointCloudAttribute::UShort ) );
  attributes.append( QgsPointCloudAttribute( QStringLiteral( "EdgeOfFlightLine" ), QgsPointCloudAttribute::Char ) );
  attributes.append( QgsPointCloudAttribute( QStringLiteral( "Blue" ), QgsPointCloudAttribute::UShort ) );
  attributes.append( QgsPointCloudAttribute( QStringLiteral( "GpsTime" ), QgsPointCloudAttribute::Double ) );
  attributes.append( QgsPointCloudAttribute( QStringLiteral( "Green" ), QgsPointCloudAttribute::UShort ) );
  attributes.append( QgsPointCloudAttribute( QStringLiteral( "ReturnNumber" ), QgsPointCloudAttribute::Char ) );
  attributes.append( QgsPointCloudAttribute( QStringLiteral( "NumberOfReturns" ), QgsPointCloudAttribute::Char ) );
  attributes.append( QgsPointCloudAttribute( QStringLiteral( "Intensity" ), QgsPointCloudAttribute::UShort ) );
  attributes.append( QgsPointCloudAttribute( QStringLiteral( "PointSourceId" ), QgsPointCloudAttribute::UShort ) );
  attributes.append( QgsPointCloudAttribute( QStringLiteral( "ScanDirectionFlag" ), QgsPointCloudAttribute::Char ) );
  attributes.append( QgsPointCloudAttribute( QStringLiteral( "UserData" ), QgsPointCloudAttribute::Char ) );
  attributes.append( QgsPointCloudAttribute( QStringLiteral( "ScanAngleRank" ), QgsPointCloudAttribute::Float ) );
  attributes.append( QgsPointCloudAttribute( QStringLiteral( "Reflectance" ), QgsPointCloudAttribute::Float ) );
  attributes.append( QgsPointCloudAttribute( QStringLiteral( "Amplitude" ), QgsPointCloudAttribute::Float ) );
  attributes.append( QgsPointCloudAttribute( QStringLiteral( "Classification" ), QgsPointCloudAttribute::Char ) );

  QgsFeedback feedback;

  calculator.calculateStats( &feedback, attributes );

  QMap<QString, QgsPointCloudStatsCalculator::AttributeStatistics> stats = calculator.statistics();

  {
    QgsPointCloudStatsCalculator::AttributeStatistics s = stats[ QStringLiteral( "Amplitude" ) ];
    QCOMPARE( ( float )s.minimum, 1.1599999666214 );
    QCOMPARE( ( float )s.maximum, 19.6000003814697 );
  }

  {
    QgsPointCloudStatsCalculator::AttributeStatistics s = stats[ QStringLiteral( "Blue" ) ];
    QCOMPARE( ( float )s.minimum, 0 );
    QCOMPARE( ( float )s.maximum, 0 );
  }

  {
    QgsPointCloudStatsCalculator::AttributeStatistics s = stats[ QStringLiteral( "ClassFlags" ) ];
    QCOMPARE( ( float )s.minimum, 0 );
    QCOMPARE( ( float )s.maximum, 0 );
  }

  {
    QgsPointCloudStatsCalculator::AttributeStatistics s = stats[ QStringLiteral( "Classification" ) ];
    QCOMPARE( ( float )s.minimum, 2 );
    QCOMPARE( ( float )s.maximum, 18 );
  }

  {
    QgsPointCloudStatsCalculator::AttributeStatistics s = stats[ QStringLiteral( "Deviation" ) ];
    QCOMPARE( ( float )s.minimum, 0 );
    QCOMPARE( ( float )s.maximum, 120 );
  }

  {
    QgsPointCloudStatsCalculator::AttributeStatistics s = stats[ QStringLiteral( "EdgeOfFlightLine" ) ];
    QCOMPARE( ( float )s.minimum, 0 );
    QCOMPARE( ( float )s.maximum, 0 );
  }

  {
    QgsPointCloudStatsCalculator::AttributeStatistics s = stats[ QStringLiteral( "GpsTime" ) ];
    QCOMPARE( ( float )s.minimum, ( float )302522581.972046196460723876953 );
    QCOMPARE( ( float )s.maximum, ( float )302522583.437068104743957519531 );
  }

  {
    QgsPointCloudStatsCalculator::AttributeStatistics s = stats[ QStringLiteral( "Green" ) ];
    QCOMPARE( ( float )s.minimum, 0 );
    QCOMPARE( ( float )s.maximum, 0 );
  }

  {
    QgsPointCloudStatsCalculator::AttributeStatistics s = stats[ QStringLiteral( "Intensity" ) ];
    QCOMPARE( ( float )s.minimum, 116 );
    QCOMPARE( ( float )s.maximum, 1960 );
  }

  {
    QgsPointCloudStatsCalculator::AttributeStatistics s = stats[ QStringLiteral( "NumberOfReturns" ) ];
    QCOMPARE( ( float )s.minimum, 1 );
    QCOMPARE( ( float )s.maximum, 5 );
  }

  {
    QgsPointCloudStatsCalculator::AttributeStatistics s = stats[ QStringLiteral( "PointSourceId" ) ];
    QCOMPARE( ( float )s.minimum, 15017 );
    QCOMPARE( ( float )s.maximum, 15017 );
  }

  {
    QgsPointCloudStatsCalculator::AttributeStatistics s = stats[ QStringLiteral( "Red" ) ];
    QCOMPARE( ( float )s.minimum, 0 );
    QCOMPARE( ( float )s.maximum, 0 );
  }

  {
    QgsPointCloudStatsCalculator::AttributeStatistics s = stats[ QStringLiteral( "Reflectance" ) ];
    QCOMPARE( ( float )s.minimum, -21.1100006103515625 );
    QCOMPARE( ( float )s.maximum, -2.6099998950958251953125 );
  }

  {
    QgsPointCloudStatsCalculator::AttributeStatistics s = stats[ QStringLiteral( "ReturnNumber" ) ];
    QCOMPARE( ( float )s.minimum, 1 );
    QCOMPARE( ( float )s.maximum, 5 );
  }

  {
    QgsPointCloudStatsCalculator::AttributeStatistics s = stats[ QStringLiteral( "ScanAngleRank" ) ];
    QCOMPARE( ( float )s.minimum, -65 );
    QCOMPARE( ( float )s.maximum, 125 );
  }

  {
    QgsPointCloudStatsCalculator::AttributeStatistics s = stats[ QStringLiteral( "ScanDirectionFlag" ) ];
    QCOMPARE( ( float )s.minimum, 0 );
    QCOMPARE( ( float )s.maximum, 0 );
  }

  {
    QgsPointCloudStatsCalculator::AttributeStatistics s = stats[ QStringLiteral( "UserData" ) ];
    QCOMPARE( ( float )s.minimum, 0 );
    QCOMPARE( ( float )s.maximum, 0 );
  }
}


=======
#include "qgsrangerequestcache.h"

void TestQgsCopcProvider::testQgsRangeRequestCache()
{
  // Note: the QTest::qSleep calls were added to prevent 2 files from being created at very close times

  auto request = []( const QUrl & url, const QString & range )
  {
    QNetworkRequest req( url );
    req.setRawHeader( "Range", range.toUtf8() );
    return req;
  };

  QTemporaryDir cacheDir;
  if ( !cacheDir.isValid() )
  {
    QVERIFY( false );
    return;
  }

  QUrl url( QStringLiteral( "0.0.0.0/laz.copc.laz" ) );
  QgsRangeRequestCache cache;
  cache.setCacheDirectory( cacheDir.path() );
  cache.clear();
  cache.setCacheSize( 2 );

  cache.registerEntry( request( url, QStringLiteral( "bytes=1-2" ) ), QByteArray( 1, '0' ) );
  QTest::qSleep( 10 );

  cache.registerEntry( request( url, QStringLiteral( "bytes=3-4" ) ), QByteArray( 1, '1' ) );
  QTest::qSleep( 10 );

  cache.registerEntry( request( url, QStringLiteral( "bytes=5-6" ) ), QByteArray( 1, '2' ) );
  QTest::qSleep( 10 );

  // (5, 6) -> (3, 4)
  {
    QFileInfoList files = cache.cacheEntries();
    QCOMPARE( files.size(), 2 );
    QVERIFY( files[0].baseName().endsWith( QStringLiteral( "bytes=5-6" ) ) );
    QVERIFY( files[1].baseName().endsWith( QStringLiteral( "bytes=3-4" ) ) );
  }

  cache.entry( request( url, QStringLiteral( "bytes=3-4" ) ) );
  QTest::qSleep( 10 );

  // -> (3, 4) -> (5, 6)
  {
    QFileInfoList files = cache.cacheEntries();
    QCOMPARE( files.size(), 2 );
    QVERIFY( files[0].baseName().endsWith( QStringLiteral( "bytes=3-4" ) ) );
    QVERIFY( files[1].baseName().endsWith( QStringLiteral( "bytes=5-6" ) ) );
  }

  cache.registerEntry( request( url, QStringLiteral( "bytes=7-8" ) ), QByteArray( 1, '3' ) );
  QTest::qSleep( 10 );

  // (7, 8) -> (3, 4)
  {
    QFileInfoList files = cache.cacheEntries();
    QCOMPARE( files.size(), 2 );
    QVERIFY( files[0].baseName().endsWith( QStringLiteral( "bytes=7-8" ) ) );
    QVERIFY( files[1].baseName().endsWith( QStringLiteral( "bytes=3-4" ) ) );
  }

  cache.registerEntry( request( url, QStringLiteral( "bytes=9-10" ) ), QByteArray( 1, '4' ) );
  // (9, 10) -> (7, 8)
  {
    QFileInfoList files = cache.cacheEntries();
    QCOMPARE( files.size(), 2 );
    QVERIFY( files[0].baseName().endsWith( QStringLiteral( "bytes=9-10" ) ) );
    QVERIFY( files[1].baseName().endsWith( QStringLiteral( "bytes=7-8" ) ) );
  }
}

>>>>>>> cd7b64cc
QGSTEST_MAIN( TestQgsCopcProvider )
#include "testqgscopcprovider.moc"<|MERGE_RESOLUTION|>--- conflicted
+++ resolved
@@ -44,6 +44,7 @@
 #include "qgspointcloudstatscalculator.h"
 #include "qgsstatisticalsummary.h"
 #include "qgsfeedback.h"
+#include "qgsrangerequestcache.h"
 
 /**
  * \ingroup UnitTests
@@ -665,7 +666,6 @@
   }
 }
 
-<<<<<<< HEAD
 void TestQgsCopcProvider::testStatsCalculator()
 {
   std::unique_ptr< QgsPointCloudLayer > layer = std::make_unique< QgsPointCloudLayer >( mTestDataDir + QStringLiteral( "point_clouds/copc/extrabytes-dataset.copc.laz" ), QStringLiteral( "layer" ), QStringLiteral( "copc" ) );
@@ -800,10 +800,6 @@
   }
 }
 
-
-=======
-#include "qgsrangerequestcache.h"
-
 void TestQgsCopcProvider::testQgsRangeRequestCache()
 {
   // Note: the QTest::qSleep calls were added to prevent 2 files from being created at very close times
@@ -877,6 +873,5 @@
   }
 }
 
->>>>>>> cd7b64cc
 QGSTEST_MAIN( TestQgsCopcProvider )
 #include "testqgscopcprovider.moc"